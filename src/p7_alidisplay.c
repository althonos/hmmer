/* Formatting, transmitting, and printing single alignments to a
 * profile.
 * 
 * Contents:
 *   1. The P7_ALIDISPLAY object.
 *   2. The P7_ALIDISPLAY API.
 *   3. Debugging/dev code.
 *   4. Benchmark driver.
 *   5. Unit tests.
 *   6. Test driver.
 *   7. Example.
 *   8. Copyright and license.
 */
#include "p7_config.h"

#include <stdlib.h>
#include <stdio.h>
#include <string.h>
#include <ctype.h>

#include "easel.h"
#include "hmmer.h"


/*****************************************************************
 * 1. The P7_ALIDISPLAY object
 *****************************************************************/

<<<<<<< HEAD
/* Function:  p7_alidisplay_pickHqBounds()
 * Synopsis:  Compute conservative (high-quality) alignment boundaries
 *            based aligned posterior probabilities (APP).
 *
 * Purpose:   Each hit coming from the nhmmer pipeline brings with it
 *            an APP array (in ddef->mocc) that indicates the confidence
 *            nhmmer has that each position in the alignment is supposed
 *            to be aligned to *some* state of the model. There are
 *            typically only a few bases on either end that fall below
 *             a threshold of, say 80% or 90%, though in some cases, the
 *            length of such a low-quality terminal run can be pretty
 *            long.
 *
 *            This function a scans along from the left end to the right
 *            until a position i with mocc matching <thresh> is found, then:
 *            (a) if position i represents a positive-scoring match
 *                to the model, it scans back left until the first
 *                negative-scoring "mismatch" to the model at position j,
 *                and sets ihq (the hq start) to j+1;
 *            (b) if position i is a negative-scoring "mismatch", it
 *                scans to the right until the first positive-scoring
 *                match at position j, and sets ihq to j.
 *            The symmetric computation is done from the right end of APP
 *            to compute jhq.
 *
 *            The result of the function is then to update the ihq and jhq
 *            values for all hits in the <th> object.
 *
 *            This function assumes the hits are found in th->hit, i.e.
 *            that deduplication and sorting have already taken place
 *
 *            For details about offsets into mocc, see
 *            ~wheelert/notebook/2012/0203_app_hq_bounds/, (Feb 5)
 *
 * Args:      ddef     - object housing the mocc posterior probability array
 *            ad       - object holding the mline values used for the final edge
 *                       settlement and into which the hq-bounds will be stored
 *            tr       - trace, used in the position stepping
 *            z1       - envelope start
 *            z2       - envelope end
 *            thresh   - P-value threshold used in trimming
 *
 * Returns:   <eslOK> on success.
 */
static int
p7_alidisplay_pickHqBounds(P7_DOMAINDEF *ddef, P7_ALIDISPLAY *ad, const P7_TRACE *tr, int z1, int z2, float thresh)
{
  int z, i;    /* counter over positions in the alignment */

  /*strange special case, should be gone with new (as of May 2012) domain definition machinery*/
  if (z1==z2){
    ad->hqto = ad->hqfrom = tr->i[z1];
    return eslOK;
  }

  /*scan left to right to find left boundary*/
  i = z1-2;
  for (z = z1 ; z < z2; z++) {
    if ( tr->st[z] != p7T_DG && tr->st[z] != p7T_DL) {  //skip delete states in the trace
      if (ddef->mocc[i++] >= thresh) break;
    }
  }
  if (z==z2) { /* no confidence!, set values to 0 */
    ad->hqto = ad->hqfrom = 0;
    return eslOK;
  }
  //walk left or right to add good terminal positions or trim bad ones.
  i=z-z1;
  while (i>0 && ad->mline[i] != ' ')   i--; // positive score, so move out to the left
  while (ad->mline[i] == ' ')          i++; // negative score, move back to right
  ad->hqfrom = tr->i[z1+i];



  /*scan right to left to find right boundary*/
  i = ddef->L + 1 - (tr->N - z2 - 3);
  for (z = z2 ; z > z1; z--) {
    if ( tr->st[z] != p7T_DG && tr->st[z] != p7T_DL ) {  //skip delete states in the trace
      if (ddef->mocc[i--] >= thresh) break;
    }
  }

  //walk left or right to add good terminal positions or trim bad ones.
  i=z-z1;
  while (i<z2-z1 && ad->mline[i] != ' ')   i++; // positive score, so move out to the right
  while (ad->mline[i] == ' ')              i--; // negative score, move back to left
  ad->hqto = tr->i[z1+i];


  return eslOK;
}
=======
>>>>>>> 36ad7bbf

/* Function:  p7_alidisplay_Create()
 * Synopsis:  Create an alignment display, from trace and oprofile.
 *
 * Purpose:   Creates and returns an alignment display for domain number
 *            <which> in traceback <tr>, where the traceback
 *            corresponds to an alignment of optimized profile <om> to digital sequence
 *            <dsq>, and the unique name of that target
 *            sequence <dsq> is <sqname>. The <which> index starts at 0.
 *            
 *            It will be a little faster if the trace is indexed with
 *            <p7_trace_Index()> first. The number of domains is then
 *            in <tr->ndom>. If the caller wants to create alidisplays
 *            for all of these, it would loop <which> from
 *            <0..tr->ndom-1>.
 *           
 *            However, even without an index, the routine will work fine.
 *
 * Args:      tr       - traceback
 *            which    - domain number, 0..tr->ndom-1
 *            om       - optimized profile (query)
 *            sq       - digital sequence (target)
 *            ddef_app - optional posterior prob alignment line; only nhmmer sends a not-NULL value
 *
 * Returns:   <eslOK> on success.
 *
 * Throws:    <NULL> on allocation failure, or if something's internally corrupt 
 *            in the data.
 */
P7_ALIDISPLAY *
p7_alidisplay_Create(const P7_TRACE *tr, int which, const P7_OPROFILE *om, const ESL_SQ *sq)
{
  P7_ALIDISPLAY *ad       = NULL;
  char          *Alphabet = om->abc->sym;
  int            n, pos, z;
  int            z1,z2,za,zb;
  int            k,x,i,s;
  int            hmm_namelen, hmm_acclen, hmm_desclen;
  int            sq_namelen,  sq_acclen,  sq_desclen;
  int            status;
  
  /* First figure out start/end coords in the trace.
   *   B->{GL}-> D? ... M ... M ... D? ->E
   *             ^      ^     ^     ^
   *             z1     za    zb    z2
   *   ^                                 ^          
   *   tfrom[d]                          tto[d]           
   */
  if (tr->ndom) { /* if trace is indexed, this is a little faster: */
    z1 = tr->tfrom[which];	
    z2 = tr->tto[which];        
  } else {			/* else, we have to find domain <which> ourselves, by scanning */
    for (z1 = 0; which >= 0 && z1 < tr->N; z1++) if (tr->st[z1] == p7T_B) which--; /* now z1 should be on B state    */
    if (z1 == tr->N) return NULL;                                                  /* ... if not, no domain <which>. */
    for (z2 = z1+1; z2 < tr->N; z2++) if (tr->st[z2] == p7T_E) break;              /* now z2 should be on E state    */
    if (z2 == tr->N) return NULL;                                                  /* ... if not, trace is corrupt   */
  }

  z1 += 2;                                             /* skip B, {GL} in trace */
  z2 -= 1;                                             /* back off E in trace  */      
  za = z1; while (tr->st[za] == p7T_DG) za++;	       /* find first emitting state (glocal traces can start with G->D1... */
  zb = z2; while (tr->st[zb] == p7T_DG || tr->st[zb] == p7T_DL) zb--; /* find last emitting state (both local,glocal can end with D->E */

  /* Now we know that z1..z2 in the trace will be represented in the
   * alidisplay; that's z2-z1+1 positions. We need a \0 trailer on all
   * our display strings, so allocate z2-z1+2. We know each position is
   * M, D, or I, so there's a 1:1 correspondence of trace positions
   * with alignment display positions.  We also know the display
   * starts and ends with {MD} states.
   * 
   * So now let's allocate. The alidisplay is packed into a single
   * memory space, so this appears to be intricate, but it's just
   * bookkeeping.  
   */
  n = (z2-z1+2) * 3;                     /* model, mline, aseq mandatory         */
  if (om->rf[0]  != 0)    n += z2-z1+2;  /* optional reference line              */
  if (om->mm[0]  != 0)    n += z2-z1+2;  /* optional reference line              */
  if (om->cs[0]  != 0)    n += z2-z1+2;  /* optional structure line              */
  if (tr->pp     != NULL) n += z2-z1+2;  /* optional posterior prob line         */
<<<<<<< HEAD
  if (ddef_app       != NULL) n += z2-z1+2;  /* optional posterior prob alignment line         */

=======
>>>>>>> 36ad7bbf
  hmm_namelen = strlen(om->name);                           n += hmm_namelen + 1;
  hmm_acclen  = (om->acc  != NULL ? strlen(om->acc)  : 0);  n += hmm_acclen  + 1;
  hmm_desclen = (om->desc != NULL ? strlen(om->desc) : 0);  n += hmm_desclen + 1;
  sq_namelen  = strlen(sq->name);                           n += sq_namelen  + 1;
  sq_acclen   = strlen(sq->acc);                            n += sq_acclen   + 1; /* sq->acc is "\0" when unset */
  sq_desclen  = strlen(sq->desc);                           n += sq_desclen  + 1; /* same for desc              */
  
  ESL_ALLOC(ad, sizeof(P7_ALIDISPLAY));
  ad->mem = NULL;
  ad->memsize = sizeof(char) * n;
  ESL_ALLOC(ad->mem, ad->memsize);

  /* Set all the string pointers into the single chunk of allocated memory, ad->mem  */
  pos = 0; 
  if (om->rf[0]  != 0) { ad->rfline = ad->mem + pos; pos += z2-z1+2; } else { ad->rfline = NULL; }
  //if (om->mm[0]  != 0) { ad->mmline = ad->mem + pos; pos += z2-z1+2; } else { ad->mmline = NULL; }
  ad->mmline = NULL;
  if (om->cs[0]  != 0) { ad->csline = ad->mem + pos; pos += z2-z1+2; } else { ad->csline = NULL; }
  ad->model   = ad->mem + pos;  pos += z2-z1+2;
  ad->mline   = ad->mem + pos;  pos += z2-z1+2;
  ad->aseq    = ad->mem + pos;  pos += z2-z1+2;
<<<<<<< HEAD
  if (tr->pp)    { ad->ppline  = ad->mem + pos;  pos += z2-z1+2;} else { ad->ppline  = NULL; }
  if (ddef_app)  { ad->appline = ad->mem + pos;  pos += z2-z1+2;} else { ad->appline = NULL; }
=======
  if (tr->pp != NULL)  { ad->ppline = ad->mem + pos;  pos += z2-z1+2;} else { ad->ppline = NULL; }
>>>>>>> 36ad7bbf
  ad->hmmname = ad->mem + pos;  pos += hmm_namelen +1;
  ad->hmmacc  = ad->mem + pos;  pos += hmm_acclen +1;
  ad->hmmdesc = ad->mem + pos;  pos += hmm_desclen +1;
  ad->sqname  = ad->mem + pos;  pos += sq_namelen +1;
  ad->sqacc   = ad->mem + pos;  pos += sq_acclen +1;
  ad->sqdesc  = ad->mem + pos;  pos += sq_desclen +1;

  /* Copy annotation for hmm, seq */
  strcpy(ad->hmmname, om->name);
  if (om->acc)  strcpy(ad->hmmacc,  om->acc);  else ad->hmmacc[0]  = 0;
  if (om->desc) strcpy(ad->hmmdesc, om->desc); else ad->hmmdesc[0] = 0;
  strcpy(ad->sqname,  sq->name);
  strcpy(ad->sqacc,   sq->acc);
  strcpy(ad->sqdesc,  sq->desc);

  /* Determine hit coords */
  ad->hmmfrom = tr->k[z1];
  ad->hmmto   = tr->k[z2];
  ad->M       = om->M;
  ad->sqfrom  = tr->i[za];	/* za = first emitting position */
  ad->sqto    = tr->i[zb];	/* zb = last emitting position  */
  ad->L       = sq->n;

  /* Set whether the domain is glocal or local */
  ad->is_glocal = (tr->st[z1-1] == p7T_G ? TRUE : FALSE);

  /* optional rf line */
  if (ad->rfline) {
    for (z = z1; z <= z2; z++) ad->rfline[z-z1] = ((tr->st[z] == p7T_IL || tr->st[z] == p7T_IG) ? '.' : om->rf[tr->k[z]]);
    ad->rfline[z-z1] = '\0';
  }

  /* optional mm line */
  if (ad->mmline != NULL) {
    for (z = z1; z <= z2; z++) ad->mmline[z-z1] = ((tr->st[z] == p7T_IL || tr->st[z] == p7T_IG) ? '.' : om->mm[tr->k[z]]);
    ad->mmline[z-z1] = '\0';
  }

  /* optional cs line */
  if (ad->csline) {
    for (z = z1; z <= z2; z++) ad->csline[z-z1] = ((tr->st[z] == p7T_IL || tr->st[z] == p7T_IG) ? '.' : om->cs[tr->k[z]]);
    ad->csline[z-z1] = '\0';
  }

  /* optional pp line */
  if (ad->ppline) {
    for (z = z1; z <= z2; z++) ad->ppline[z-z1] = ( (tr->st[z] == p7T_DL || tr->st[z] == p7T_DG) ? '.' : p7_alidisplay_EncodePostProb(tr->pp[z]));
    ad->ppline[z-z1] = '\0';
  }

<<<<<<< HEAD
  if (ddef_app && ddef_app->show_app) {
     for (z = z1, s = z-2  ; z <= z2; z++)  ad->appline[z-z1] = ( (tr->st[z] == p7T_DL || tr->st[z] == p7T_DG) ? '.' :  p7_alidisplay_EncodeAliPostProb(ddef_app->mocc[s++], ddef_app->app_hi, ddef_app->app_med, ddef_app->app_lo ));
     ad->appline[z-z1] = '\0';
  } else { ad->appline = NULL; }
=======
>>>>>>> 36ad7bbf

  /* mandatory three alignment display lines: model, mline, aseq */
  for (z = z1; z <= z2; z++) 
    {
      k = tr->k[z];
      i = tr->i[z];
      x = sq->dsq[i];
      s = tr->st[z];

      switch (s) {
      case p7T_ML:
      case p7T_MG:
        ad->model[z-z1] = om->consensus[k];
        if      (x == esl_abc_DigitizeSymbol(om->abc, om->consensus[k])) ad->mline[z-z1] = ad->model[z-z1];
        else if (p7_oprofile_FGetEmission(om, k, x) > 1.0)               ad->mline[z-z1] = '+'; /* >1 not >0; om has odds ratios, not scores */
        else                                                             ad->mline[z-z1] = ' ';
        ad->aseq  [z-z1] = toupper(Alphabet[x]);
        break;
	
      case p7T_IL:
      case p7T_IG:
        ad->model [z-z1] = '.';
        ad->mline [z-z1] = ' ';
        ad->aseq  [z-z1] = tolower(Alphabet[x]);
        break;
	
      case p7T_DL:
      case p7T_DG:
        ad->model [z-z1] = om->consensus[k];
        ad->mline [z-z1] = ' ';
        ad->aseq  [z-z1] = '-';
        break;

      default: ESL_XEXCEPTION(eslEINVAL, "invalid state in trace: not M,D,I");
      }
    }
  ad->model [z2-z1+1] = '\0';
  ad->mline [z2-z1+1] = '\0';
  ad->aseq  [z2-z1+1] = '\0';
  ad->N = z2-z1+1;

  return ad;

 ERROR:
  p7_alidisplay_Destroy(ad);
  return NULL;
}


/* Function:  p7_alidisplay_Clone()
 * Synopsis:  Make a duplicate of an ALIDISPLAY.
 *
 * Purpose:   Create a duplicate of alignment display <ad>.
 *            Return a pointer to the duplicate. Caller
 *            is responsible for freeing the new object.
 *
 * Returns:   pointer to new <P7_ALIDISPLAY>
 *
 * Throws:    <NULL> on allocation failure.
 */
P7_ALIDISPLAY *
p7_alidisplay_Clone(const P7_ALIDISPLAY *ad)
{
  P7_ALIDISPLAY *ad2 = NULL;
  int status;

  ESL_ALLOC(ad2, sizeof(P7_ALIDISPLAY));
  ad2->rfline  = ad2->mmline = ad2->csline = ad2->model   = ad2->mline  = ad2->aseq = ad2->ppline = NULL;
  ad2->hmmname = ad2->hmmacc = ad2->hmmdesc = NULL;
  ad2->sqname  = ad2->sqacc  = ad2->sqdesc  = NULL;
  ad2->mem     = NULL;
  ad2->memsize = ad->memsize;

  ad2->N         = ad->N;
  ad2->hmmfrom   = ad->hmmfrom;
  ad2->hmmto     = ad->hmmto;
  ad2->M         = ad->M;
  ad2->is_glocal = ad->is_glocal;
  ad2->sqfrom    = ad->sqfrom;
  ad2->sqto      = ad->sqto;
  ad2->L         = ad->L;

  if (ad->memsize) 		/* serialized */
    {
      ESL_ALLOC(ad2->mem, sizeof(char) * ad->memsize);
      memcpy(ad2->mem, ad->mem, ad->memsize);

      ad2->rfline = (ad->rfline ? ad2->mem + (ad->rfline - ad->mem) : NULL );
      ad2->mmline = (ad->mmline ? ad2->mem + (ad->mmline - ad->mem) : NULL );
      ad2->csline = (ad->csline ? ad2->mem + (ad->csline - ad->mem) : NULL );
      ad2->model  = ad2->mem + (ad->model  - ad->mem);
      ad2->mline  = ad2->mem + (ad->mline  - ad->mem);
      ad2->aseq   = ad2->mem + (ad->aseq   - ad->mem);
      ad2->ppline = (ad->ppline ? ad2->mem + (ad->ppline - ad->mem) : NULL );
      ad2->N      = ad->N;

      ad2->hmmname = ad2->mem + (ad->hmmname - ad->mem);
      ad2->hmmacc  = ad2->mem + (ad->hmmacc  - ad->mem);
      ad2->hmmdesc = ad2->mem + (ad->hmmdesc - ad->mem);
      ad2->sqname  = ad2->mem + (ad->sqname  - ad->mem);
      ad2->sqacc   = ad2->mem + (ad->sqacc   - ad->mem);
      ad2->sqdesc  = ad2->mem + (ad->sqdesc  - ad->mem);
    }
  else				/* deserialized */
    {
      if ( esl_strdup(ad->rfline, -1, &(ad2->rfline)) != eslOK) goto ERROR;
      if ( esl_strdup(ad->mmline, -1, &(ad2->mmline)) != eslOK) goto ERROR;
      if ( esl_strdup(ad->csline, -1, &(ad2->csline)) != eslOK) goto ERROR;
      if ( esl_strdup(ad->model,  -1, &(ad2->model))  != eslOK) goto ERROR;
      if ( esl_strdup(ad->mline,  -1, &(ad2->mline))  != eslOK) goto ERROR;
      if ( esl_strdup(ad->aseq,   -1, &(ad2->aseq))   != eslOK) goto ERROR;
      if ( esl_strdup(ad->ppline, -1, &(ad2->ppline)) != eslOK) goto ERROR;
      ad2->N = ad->N;

      if ( esl_strdup(ad->hmmname, -1, &(ad2->hmmname)) != eslOK) goto ERROR;
      if ( esl_strdup(ad->hmmacc,  -1, &(ad2->hmmacc))  != eslOK) goto ERROR;
      if ( esl_strdup(ad->hmmdesc, -1, &(ad2->hmmdesc)) != eslOK) goto ERROR;
      if ( esl_strdup(ad->sqname,  -1, &(ad2->sqname)) != eslOK) goto ERROR;
      if ( esl_strdup(ad->sqacc,   -1, &(ad2->sqacc))  != eslOK) goto ERROR;
      if ( esl_strdup(ad->sqdesc,  -1, &(ad2->sqdesc)) != eslOK) goto ERROR;
    }
  return ad2;

 ERROR:
  if (ad2) p7_alidisplay_Destroy(ad2);
  return NULL;
}


/* Function:  p7_alidisplay_Sizeof()
 * Synopsis:  Returns the total size of a P7_ALIDISPLAY, in bytes.
 *
 * Purpose:   Return the total size of <P7_ALIDISPLAY> <ad>, in bytes.
 *
 *            Note that <ad->memsize = p7_alidisplay_Sizeof(ad) - sizeof(P7_ALIDISPLAY)>,
 *            for a serialized object, because <ad->memsize> only refers to the sum
 *            of the variable-length allocated fields.
 *
 * Args:      ad - P7_ALIDISPLAY to get the size of
 *
 * Returns:   size of <ad> in bytes
 */
size_t
p7_alidisplay_Sizeof(const P7_ALIDISPLAY *ad)
{
  size_t n = sizeof(P7_ALIDISPLAY);

  if (ad->memsize) {	  	  /* serialized    */
    n += ad->memsize;
  } else {			  /* deserialized: */
    if (ad->rfline) n += ad->N+1; /* +1 for \0 */
    if (ad->mmline) n += ad->N+1;
    if (ad->csline) n += ad->N+1; 
    if (ad->ppline) n += ad->N+1; 
    n += 3 * (ad->N+1);	          /* model, mline, aseq */
    n += 1 + strlen(ad->hmmname);	  
    n += 1 + strlen(ad->hmmacc);	  /* optional acc, desc fields: when not present, just "" ("\0") */
    n += 1 + strlen(ad->hmmdesc);
    n += 1 + strlen(ad->sqname);
    n += 1 + strlen(ad->sqacc);  
    n += 1 + strlen(ad->sqdesc); 
  }
  return n;
}

/* Function:  p7_alidisplay_Serialize()
 * Synopsis:  Serialize a P7_ALIDISPLAY, using internal memory.
 *
 * Purpose:   Serialize the <P7_ALIDISPLAY> <ad>, internally converting
 *            all its variable-length allocations to a single
 *            contiguous memory allocation. Serialization aids
 *            interprocess communication.
 *            
 *            If <ad> is already serialized, do nothing.
 *
 * Args:      ad  - alidisplay to serialize
 *
 * Returns:   <eslOK> on success.
 *
 * Throws:    <eslEMEM> on allocation failure, and <ad> is restored to
 *            its original (deserialized) state.
 */
int
p7_alidisplay_Serialize(P7_ALIDISPLAY *ad)
{
  int pos;
  int n;
  int status;

  if (ad->mem) return eslOK;	/* already serialized, so no-op */
  ad->memsize = p7_alidisplay_Sizeof(ad) - sizeof(P7_ALIDISPLAY);
  ESL_ALLOC(ad->mem, ad->memsize);

  /* allow no exceptions past this point, because API guarantees restore of original state upon error */

  pos = 0;
  if (ad->rfline) { memcpy(ad->mem+pos, ad->rfline, ad->N+1); free(ad->rfline); ad->rfline = ad->mem+pos;  pos += ad->N+1; }
  if (ad->mmline) { memcpy(ad->mem+pos, ad->mmline, ad->N+1); free(ad->mmline); ad->mmline = ad->mem+pos;  pos += ad->N+1; }
  if (ad->csline) { memcpy(ad->mem+pos, ad->csline, ad->N+1); free(ad->csline); ad->csline = ad->mem+pos;  pos += ad->N+1; }
  memcpy(ad->mem+pos, ad->model,  ad->N+1); free(ad->model); ad->model = ad->mem+pos; pos += ad->N+1; 
  memcpy(ad->mem+pos, ad->mline,  ad->N+1); free(ad->mline); ad->mline = ad->mem+pos; pos += ad->N+1; 
  memcpy(ad->mem+pos, ad->aseq,   ad->N+1); free(ad->aseq);  ad->aseq  = ad->mem+pos; pos += ad->N+1; 
  if (ad->ppline) { memcpy(ad->mem+pos, ad->ppline, ad->N+1); free(ad->ppline); ad->ppline = ad->mem+pos;  pos += ad->N+1; }
  n = 1 + strlen(ad->hmmname);  memcpy(ad->mem + pos, ad->hmmname, n); free(ad->hmmname); ad->hmmname = ad->mem+pos; pos += n;
  n = 1 + strlen(ad->hmmacc);   memcpy(ad->mem + pos, ad->hmmacc,  n); free(ad->hmmacc);  ad->hmmacc  = ad->mem+pos; pos += n;
  n = 1 + strlen(ad->hmmdesc);  memcpy(ad->mem + pos, ad->hmmdesc, n); free(ad->hmmdesc); ad->hmmdesc = ad->mem+pos; pos += n;
  n = 1 + strlen(ad->sqname);   memcpy(ad->mem + pos, ad->sqname,  n); free(ad->sqname);  ad->sqname  = ad->mem+pos; pos += n;
  n = 1 + strlen(ad->sqacc);    memcpy(ad->mem + pos, ad->sqacc,   n); free(ad->sqacc);   ad->sqacc   = ad->mem+pos; pos += n;
  n = 1 + strlen(ad->sqdesc);   memcpy(ad->mem + pos, ad->sqdesc,  n); free(ad->sqdesc);  ad->sqdesc  = ad->mem+pos; pos += n;
  
  return eslOK;

 ERROR:
  if (ad->mem) free(ad->mem); ad->mem = NULL;
  return status;
}

/* Function:  p7_alidisplay_Deserialize()
 * Synopsis:  Deserialize a P7_ALIDISPLAY, using internal memory.
 *
 * Purpose:   Deserialize the <P7_ALIDISPLAY> <ad>, converting its internal
 *            allocations from a single contiguous memory chunk to individual
 *            variable-length allocations. Deserialization facilitates 
 *            reallocation/editing of individual elements of the display.
 *            
 *            If <ad> is already deserialized, do nothing.
 *
 * Args:      ad - alidisplay to serialize
 *
 * Returns:   <eslOK> on success
 *
 * Throws:    <eslEMEM> on allocation failure, and <ad> is restored to
 *            its original (serialized) state.
 */
int
p7_alidisplay_Deserialize(P7_ALIDISPLAY *ad)
{
  int pos;
  int n;
  int status;

  if (ad->mem == NULL) return eslOK; /* already deserialized, so no-op */

  pos = 0;
  if (ad->rfline) { ESL_ALLOC(ad->rfline, sizeof(char) * ad->N+1); memcpy(ad->rfline, ad->mem+pos, ad->N+1); pos += ad->N+1; }
  if (ad->mmline) { ESL_ALLOC(ad->mmline, sizeof(char) * ad->N+1); memcpy(ad->mmline, ad->mem+pos, ad->N+1); pos += ad->N+1; }
  if (ad->csline) { ESL_ALLOC(ad->csline, sizeof(char) * ad->N+1); memcpy(ad->csline, ad->mem+pos, ad->N+1); pos += ad->N+1; }
  ESL_ALLOC(ad->model, sizeof(char) * ad->N+1); memcpy(ad->model, ad->mem+pos, ad->N+1); pos += ad->N+1; 
  ESL_ALLOC(ad->mline, sizeof(char) * ad->N+1); memcpy(ad->mline, ad->mem+pos, ad->N+1); pos += ad->N+1; 
  ESL_ALLOC(ad->aseq,  sizeof(char) * ad->N+1); memcpy(ad->aseq,  ad->mem+pos, ad->N+1); pos += ad->N+1; 
  if (ad->ppline) { ESL_ALLOC(ad->ppline, sizeof(char) * ad->N+1); memcpy(ad->ppline, ad->mem+pos, ad->N+1); pos += ad->N+1; }
  n = 1 + strlen(ad->mem+pos);  ESL_ALLOC(ad->hmmname,  sizeof(char) * n); memcpy(ad->hmmname,  ad->mem+pos, n); pos += n;
  n = 1 + strlen(ad->mem+pos);  ESL_ALLOC(ad->hmmacc,   sizeof(char) * n); memcpy(ad->hmmacc,   ad->mem+pos, n); pos += n;
  n = 1 + strlen(ad->mem+pos);  ESL_ALLOC(ad->hmmdesc,  sizeof(char) * n); memcpy(ad->hmmdesc,  ad->mem+pos, n); pos += n;
  n = 1 + strlen(ad->mem+pos);  ESL_ALLOC(ad->sqname,   sizeof(char) * n); memcpy(ad->sqname,   ad->mem+pos, n); pos += n;
  n = 1 + strlen(ad->mem+pos);  ESL_ALLOC(ad->sqacc,    sizeof(char) * n); memcpy(ad->sqacc,    ad->mem+pos, n); pos += n;
  n = 1 + strlen(ad->mem+pos);  ESL_ALLOC(ad->sqdesc,   sizeof(char) * n); memcpy(ad->sqdesc,   ad->mem+pos, n); pos += n;

  free(ad->mem);
  ad->mem     = NULL;
  ad->memsize = 0;
  return eslOK;
  
 ERROR:
  /* restore serialized state, if an alloc fails. tedious, if not nontrivial. */
  /* the pointers are non-NULL whether we just allocated them or if they're pointing into mem, so we have to check against mem+pos */
  pos = 0;
  if (ad->rfline) { if (ad->rfline != ad->mem+pos) { free(ad->rfline); ad->rfline = ad->mem+pos; }  pos += ad->N+1; }
  if (ad->mmline) { if (ad->mmline != ad->mem+pos) { free(ad->mmline); ad->mmline = ad->mem+pos; }  pos += ad->N+1; }
  if (ad->csline) { if (ad->csline != ad->mem+pos) { free(ad->csline); ad->csline = ad->mem+pos; }  pos += ad->N+1; }
  if (ad->model != ad->mem+pos) { free(ad->model); ad->model = ad->mem+pos; }  pos += ad->N+1; 
  if (ad->mline != ad->mem+pos) { free(ad->mline); ad->mline = ad->mem+pos; }  pos += ad->N+1; 
  if (ad->aseq  != ad->mem+pos) { free(ad->aseq);  ad->aseq  = ad->mem+pos; }  pos += ad->N+1; 
  if (ad->ppline) { if (ad->ppline != ad->mem+pos) { free(ad->ppline); ad->ppline = ad->mem+pos; }  pos += ad->N+1; }

  n = 1 + strlen(ad->hmmname);  if (ad->hmmname != ad->mem+pos) { free(ad->hmmname); ad->hmmname = ad->mem+pos; }  pos += n;
  n = 1 + strlen(ad->hmmacc);   if (ad->hmmacc  != ad->mem+pos) { free(ad->hmmacc);  ad->hmmacc  = ad->mem+pos; }  pos += n;
  n = 1 + strlen(ad->hmmname);  if (ad->hmmdesc != ad->mem+pos) { free(ad->hmmdesc); ad->hmmdesc = ad->mem+pos; }  pos += n;
  n = 1 + strlen(ad->sqname);   if (ad->sqname  != ad->mem+pos) { free(ad->sqname);  ad->sqname = ad->mem+pos;  }  pos += n;
  n = 1 + strlen(ad->sqacc);    if (ad->sqacc   != ad->mem+pos) { free(ad->sqacc);   ad->sqacc  = ad->mem+pos;  }  pos += n;
  n = 1 + strlen(ad->sqname);   if (ad->sqdesc  != ad->mem+pos) { free(ad->sqdesc);  ad->sqdesc = ad->mem+pos;  }  pos += n;
  return status;
}


/* Function:  p7_alidisplay_Destroy()
 * Synopsis:  Frees a <P7_ALIDISPLAY>
 */
void
p7_alidisplay_Destroy(P7_ALIDISPLAY *ad)
{
  if (ad == NULL) return;
  if (ad->mem)
    {	/* serialized form */
      free(ad->mem);
    }
  else
    {	/* deserialized form */
      if (ad->rfline)  free(ad->rfline);
      if (ad->mmline)  free(ad->mmline);
      if (ad->csline)  free(ad->csline);
      if (ad->model)   free(ad->model);
      if (ad->mline)   free(ad->mline);
      if (ad->aseq)    free(ad->aseq);
      if (ad->ppline)  free(ad->ppline);
      if (ad->hmmname) free(ad->hmmname);
      if (ad->hmmacc)  free(ad->hmmacc);
      if (ad->hmmdesc) free(ad->hmmdesc);
      if (ad->sqname)  free(ad->sqname);
      if (ad->sqacc)   free(ad->sqacc);
      if (ad->sqdesc)  free(ad->sqdesc);
    }
  free(ad);
}
/*---------------- end, alidisplay object -----------------------*/



/*****************************************************************
 * 2. The P7_ALIDISPLAY API
 *****************************************************************/

static int
integer_textwidth(long n)
{
  int w = (n < 0)? 1 : 0;
  while (n != 0) { n /= 10; w++; }
  return w;
}

/* Function:  p7_alidisplay_EncodeAliPostProb()
 * Synopsis:  Convert the posterior probability of a position aligning
 *            toa core model state into a char code.
 *
 * Purpose:   Convert the posterior probability <p> to
 *            a character code used to visually assess the 
 *            confidence that a position should be included 
 *            at the boundary of an alignment.
 *
 *            Returns a character from the class [HML-],
 *            with 'H' if <p>   >= <hi>
 *                 'M' if <hi>  >  <p>   >= <med>
 *                 'L' if <med> >  <p>   >= <lo>
 *                 '-' if <p> < <lo>
 *
 * Returns:   the encoded character.
 */
char
p7_alidisplay_EncodeAliPostProb(float p, float hi, float med, float lo)
{
  //return (p >= 0.97) ? '*' : (p<0.7? '0' : (char) ((p-.67) * (100.0/3)) + '0');
  return (p >= hi ) ? 'H' : (p>med ? 'M' : (p>lo ? 'L' : '-'));
}

/* Function:  p7_alidisplay_EncodePostProb()
 * Synopsis:  Convert a posterior probability to a char code.
 *
 * Purpose:   Convert the posterior probability <p> to
 *            a character code suitable for Stockholm format
 *            <#=GC PP_cons> and <#=GR seqname PP> annotation
 *            lines. HMMER uses the same codes in alignment
 *            output.
 *            
 *            Characters <0-9*> are used; $0.0 \leq p < 0.05$
 *            is coded as 0, $0.05 \leq p < 0.15$ is coded as
 *            1, ... and so on ..., $0.85 \leq p < 0.95$ is
 *            coded as 9, and $0.95 \leq p \leq 1.0$ is coded
 *            as '*'.
 *
 * Returns:   the encoded character.
 */
char
p7_alidisplay_EncodePostProb(float p)
{
  return (p + 0.05 >= 1.0) ? '*' :  (char) ((p + 0.05) * 10.0) + '0';
}

/* Function:  p7_alidisplay_DecodePostProb()
 * Synopsis:  Convert a char code post prob to an approx float.
 *
 * Purpose:   Convert posterior probability code <pc>, which
 *            is [0-9*], to an approximate floating point probability.
 *            
 *            The result is crude, because <pc> has already discretized
 *            with loss of precision. We require that 
 *            <p7_alidisplay_EncodePostProb(p7_alidisplay_DecodePostProb(pc)) == pc>,
 *            and that <pc=='0'> decodes to a nonzero probability just to
 *            avoid any possible absorbing-zero artifacts.
 *
 * Returns:   the decoded real-valued approximate probability.
 */
float
p7_alidisplay_DecodePostProb(char pc)
{
  if      (pc == '0') return 0.01;
  else if (pc == '*') return 1.0;
  else if (pc == '.') return 0.0;
  else                return ((float) (pc - '0') / 10.);
}



/* Function:  p7_alidisplay_Print()
 * Synopsis:  Human readable output of <P7_ALIDISPLAY>
 *
 * Purpose:   Prints alignment <ad> to stream <fp>.
 *            
 *            Put at least <min_aliwidth> alignment characters per
 *            line; try to make lines no longer than <linewidth>
 *            characters, including name, coords, and spacing.  The
 *            width of lines may exceed <linewidth>, if that's what it
 *            takes to put a name, coords, and <min_aliwidth>
 *            characters of alignment on a line.
 *            
 *            As a special case, if <linewidth> is negative or 0, then
 *            alignments are formatted in a single block of unlimited
 *            line length.
 *
 * Returns:   <eslOK> on success.
 *
 * Throws:    <eslEWRITE> on write error, such as filling the disk.
 */
int
p7_alidisplay_Print(FILE *fp, P7_ALIDISPLAY *ad, int min_aliwidth, int linewidth, int show_accessions)
{
  char *buf          = NULL;
  char *show_hmmname = NULL;
  char *show_seqname = NULL;
  int   namewidth, coordwidth, aliwidth;
  int   pos;
  int   status;
  int   ni, nk;
  int   z;
  long  i1,i2;
  int   k1,k2;

  /* implement the --acc option for preferring accessions over names in output  */
  show_hmmname = (show_accessions && ad->hmmacc[0] != '\0') ? ad->hmmacc : ad->hmmname;
  show_seqname = (show_accessions && ad->sqacc[0]  != '\0') ? ad->sqacc  : ad->sqname;
      
  /* dynamically size the output lines */
  namewidth  = ESL_MAX(strlen(show_hmmname), strlen(show_seqname));
  coordwidth = ESL_MAX(ESL_MAX(integer_textwidth(ad->hmmfrom),
                              integer_textwidth(ad->hmmto)),
                      ESL_MAX(integer_textwidth(ad->sqfrom),
                              integer_textwidth(ad->sqto)));

  aliwidth   = (linewidth > 0) ? linewidth - namewidth - 2*coordwidth - 5 : ad->N;
  if (aliwidth < ad->N && aliwidth < min_aliwidth) aliwidth = min_aliwidth; /* at least, regardless of some silly linewidth setting */
  ESL_ALLOC(buf, sizeof(char) * (aliwidth+1));
  buf[aliwidth] = 0;

  /* Break the alignment into multiple blocks of width aliwidth for printing */
  i1 = ad->sqfrom;
  k1 = ad->hmmfrom;
  for (pos = 0; pos < ad->N; pos += aliwidth)
    {
      if (pos > 0) { if (fprintf(fp, "\n") < 0) ESL_XEXCEPTION_SYS(eslEWRITE, "alignment display write failed"); } /* blank line betweeen blocks */

      ni = nk = 0; 
      for (z = pos; z < pos + aliwidth && z < ad->N; z++) {
        if (ad->model[z] != '.') nk++; /* k advances except on insert states */
        if (ad->aseq[z]  != '-') ni++; /* i advances except on delete states */
      }

      k2 = k1+nk-1;
      if (ad->sqfrom < ad->sqto) i2 = i1+ni-1;
      else                       i2 = i1-ni+1; // revcomp hit for DNA

      if (ad->csline != NULL) { strncpy(buf, ad->csline+pos, aliwidth); if (fprintf(fp, "  %*s %s CS\n", namewidth+coordwidth+1, "", buf) < 0) ESL_XEXCEPTION_SYS(eslEWRITE, "alignment display write failed"); } 
      if (ad->rfline != NULL) { strncpy(buf, ad->rfline+pos, aliwidth); if (fprintf(fp, "  %*s %s RF\n", namewidth+coordwidth+1, "", buf) < 0) ESL_XEXCEPTION_SYS(eslEWRITE, "alignment display write failed"); } 
      if (ad->mmline != NULL) { strncpy(buf, ad->mmline+pos, aliwidth); if (fprintf(fp, "  %*s %s MM\n", namewidth+coordwidth+1, "", buf) < 0) ESL_XEXCEPTION_SYS(eslEWRITE, "alignment display write failed"); }

      strncpy(buf, ad->model+pos, aliwidth); if (fprintf(fp, "  %*s %*d %s %-*d\n", namewidth,  show_hmmname, coordwidth, k1, buf, coordwidth, k2) < 0) ESL_XEXCEPTION_SYS(eslEWRITE, "alignment display write failed"); 
      strncpy(buf, ad->mline+pos, aliwidth); if (fprintf(fp, "  %*s %s\n", namewidth+coordwidth+1, " ", buf)                                       < 0) ESL_XEXCEPTION_SYS(eslEWRITE, "alignment display write failed"); 

      if (ni > 0) { strncpy(buf, ad->aseq+pos, aliwidth); if (fprintf(fp, "  %*s %*ld %s %-*ld\n", namewidth, show_seqname, coordwidth, i1,  buf, coordwidth, i2)  < 0) ESL_XEXCEPTION_SYS(eslEWRITE, "alignment display write failed");  }
      else        { strncpy(buf, ad->aseq+pos, aliwidth); if (fprintf(fp, "  %*s %*s %s %*s\n",    namewidth, show_seqname, coordwidth, "-", buf, coordwidth, "-") < 0) ESL_XEXCEPTION_SYS(eslEWRITE, "alignment display write failed");  }

      if (ad->ppline != NULL)  { strncpy(buf, ad->ppline+pos, aliwidth);  if (fprintf(fp, "  %*s %s PP\n", namewidth+coordwidth+1, "", buf)  < 0) ESL_XEXCEPTION_SYS(eslEWRITE, "alignment display write failed");  }

      k1 += nk;
      if   (ad->sqfrom < ad->sqto)  i1 += ni;
      else                          i1 -= ni;  // revcomp hit for DNA
    }
  fflush(fp);
  free(buf);
  return eslOK;

 ERROR:
  if (buf) free(buf);
  return status;
}  


/* Function:  p7_alidisplay_Backconvert()
 * Synopsis:  Convert an alidisplay to a faux trace and subsequence.
 *
 * Purpose:   Convert alignment display object <ad> to a faux subsequence
 *            and faux subsequence trace, returning them in <ret_sq> and
 *            <ret_tr>. 
 *            
 *            The subsequence <*ret_sq> is digital; ascii residues in
 *            <ad> are digitized using digital alphabet <abc>.
 *            
 *            The subsequence and trace are suitable for passing as
 *            array elements to <p7_tracealign_Seqs>. This is the
 *            main purpose of backconversion. Results of a profile
 *            search are stored in a hit list as a processed
 *            <P7_ALIDISPLAY>, not as a <P7_TRACE> and <ESL_SQ>, to
 *            reduce space and to reduce communication overhead in
 *            parallelized search implementations. After reduction
 *            to a final hit list, a master may want to construct a
 *            multiple alignment of all the significant hits. 
 *
 * Returns:   <eslOK> on success.
 *
 * Throws:    <eslEMEM> on allocation failures. <eslECORRUPT> on unexpected internal
 *            data corruption. On any exception, <*ret_sq> and <*ret_tr> are
 *            <NULL>.
 *
 * Xref:      SRE:J4/29.
 */
int
p7_alidisplay_Backconvert(const P7_ALIDISPLAY *ad, const ESL_ALPHABET *abc, ESL_SQ **ret_sq, P7_TRACE **ret_tr)
{
  ESL_SQ   *sq   = NULL;	/* RETURN: faux subsequence          */
  P7_TRACE *tr   = NULL;	/* RETURN: faux trace                */
  int       subL = 0;		/* subsequence length in the <ad>    */
  int       a, i, k;        	/* coords for <ad>, <sq->dsq>, model */
  char      cur_st, nxt_st;	/* state type: MDI                   */
  int       status;
  
  /* Make a first pass over <ad> just to calculate subseq length */
  for (a = 0; a < ad->N; a++)
    if (! esl_abc_CIsGap(abc, ad->aseq[a])) subL++;

  /* Allocations */
  if ((sq = esl_sq_CreateDigital(abc)) == NULL)   { status = eslEMEM; goto ERROR; }
  if ((status = esl_sq_GrowTo(sq, subL)) != eslOK) goto ERROR;

  if ((tr = (ad->ppline == NULL) ?  p7_trace_Create() : p7_trace_CreateWithPP()) == NULL) { status = eslEMEM; goto ERROR; }
  if ((status = p7_trace_GrowTo(tr, subL+6)) != eslOK) goto ERROR;   /* +6 is for SNB/ECT */
  
  /* Construction of dsq, trace */
  sq->dsq[0] = eslDSQ_SENTINEL;
  if ((status = ((ad->ppline == NULL) ? p7_trace_Append(tr, p7T_S, 0, 0) : p7_trace_AppendWithPP(tr, p7T_S, 0, 0, 0.0))) != eslOK) goto ERROR;
  if ((status = ((ad->ppline == NULL) ? p7_trace_Append(tr, p7T_N, 0, 0) : p7_trace_AppendWithPP(tr, p7T_N, 0, 0, 0.0))) != eslOK) goto ERROR;
  if ((status = ((ad->ppline == NULL) ? p7_trace_Append(tr, p7T_B, 0, 0) : p7_trace_AppendWithPP(tr, p7T_B, 0, 0, 0.0))) != eslOK) goto ERROR;
  if (ad->is_glocal) { if ((status = ((ad->ppline == NULL) ? p7_trace_Append(tr, p7T_G, 0, 0) : p7_trace_AppendWithPP(tr, p7T_G, 0, 0, 0.0))) != eslOK) goto ERROR; }
  else               { if ((status = ((ad->ppline == NULL) ? p7_trace_Append(tr, p7T_L, 0, 0) : p7_trace_AppendWithPP(tr, p7T_L, 0, 0, 0.0))) != eslOK) goto ERROR; }
  k = ad->hmmfrom;
  i = 1; 
  for (a = 0; a < ad->N; a++)
    {
      if (ad->is_glocal)  {
	if (esl_abc_CIsResidue(abc, ad->model[a]))   { cur_st = (esl_abc_CIsResidue(abc, ad->aseq[a])   ? p7T_MG : p7T_DG); } else cur_st = p7T_IG;
	if (esl_abc_CIsResidue(abc, ad->model[a+1])) { nxt_st = (esl_abc_CIsResidue(abc, ad->aseq[a+1]) ? p7T_MG : p7T_DG); } else nxt_st = p7T_IG; /* ad->N pos is \0, nxt_st becomes p7T_IG on last step, that's fine. */
      } else {
	if (esl_abc_CIsResidue(abc, ad->model[a]))   { cur_st = (esl_abc_CIsResidue(abc, ad->aseq[a])   ? p7T_ML : p7T_DL); } else cur_st = p7T_IL;
	if (esl_abc_CIsResidue(abc, ad->model[a+1])) { nxt_st = (esl_abc_CIsResidue(abc, ad->aseq[a+1]) ? p7T_ML : p7T_DL); } else nxt_st = p7T_IL; 
      }
      
      if ((status = ((ad->ppline == NULL) ? p7_trace_Append(tr, cur_st, k, i) : p7_trace_AppendWithPP(tr, cur_st, k, i, p7_alidisplay_DecodePostProb(ad->ppline[a])))) != eslOK) goto ERROR;

      switch (cur_st) {
      case p7T_ML: case p7T_MG: sq->dsq[i] = esl_abc_DigitizeSymbol(abc, ad->aseq[a]); i++; break;
      case p7T_IL: case p7T_IG: sq->dsq[i] = esl_abc_DigitizeSymbol(abc, ad->aseq[a]); i++; break;
      case p7T_DL: case p7T_DG:                                                             break;
      }

      switch (nxt_st) {
      case p7T_ML: case p7T_MG:  k++; break;
      case p7T_IL: case p7T_IG:       break;
      case p7T_DL: case p7T_DG:  k++; break;
      case p7T_E:                     break;
      }
    }
  if ((status = ((ad->ppline == NULL) ? p7_trace_Append(tr, p7T_E, 0, 0) : p7_trace_AppendWithPP(tr, p7T_E, 0, 0, 0.0))) != eslOK) goto ERROR;
  if ((status = ((ad->ppline == NULL) ? p7_trace_Append(tr, p7T_C, 0, 0) : p7_trace_AppendWithPP(tr, p7T_C, 0, 0, 0.0))) != eslOK) goto ERROR;
  if ((status = ((ad->ppline == NULL) ? p7_trace_Append(tr, p7T_T, 0, 0) : p7_trace_AppendWithPP(tr, p7T_T, 0, 0, 0.0))) != eslOK) goto ERROR;
  sq->dsq[i] = eslDSQ_SENTINEL;

  /* some sanity checks */
  if (tr->N != ad->N + 7)  ESL_XEXCEPTION(eslECORRUPT, "backconverted trace ended up with unexpected size (%s/%s)",         ad->sqname, ad->hmmname); /* SNB{GL}...ECT: +7 states */
  if (k     != ad->hmmto)  ESL_XEXCEPTION(eslECORRUPT, "backconverted trace didn't end at expected place on model (%s/%s)", ad->sqname, ad->hmmname);
  if (i     != subL+1)     ESL_XEXCEPTION(eslECORRUPT, "backconverted subseq didn't end at expected length (%s/%s)",        ad->sqname, ad->hmmname);

  /* Set up <sq> annotation as a subseq of a source sequence */
  if ((status = esl_sq_FormatName(sq, "%s/%ld-%ld", ad->sqname, ad->sqfrom, ad->sqto))                      != eslOK) goto ERROR;
  if ((status = esl_sq_FormatDesc(sq, "[subseq from] %s", ad->sqdesc[0] != '\0' ? ad->sqdesc : ad->sqname)) != eslOK) goto ERROR;
  if ((status = esl_sq_SetSource (sq, ad->sqname))                                                          != eslOK) goto ERROR;
  if (ad->sqacc[0]  != '\0') { if ((status = esl_sq_SetAccession  (sq, ad->sqacc)) != eslOK) goto ERROR; }
  sq->n     = subL;
  sq->start = ad->sqfrom;
  sq->end   = ad->sqto;
  sq->C     = 0;
  sq->W     = subL;
  sq->L     = ad->L;
  
  tr->M     = ad->M;
  tr->L     = subL;

  *ret_sq = sq;
  *ret_tr = tr;
  return eslOK;

 ERROR:
  if (sq != NULL) esl_sq_Destroy(sq);
  if (tr != NULL) p7_trace_Destroy(tr);
  *ret_sq = NULL;
  *ret_tr = NULL;
  return status;
}
/*------------------- end, alidisplay API -----------------------*/


/*****************************************************************
 * 3. Debugging/dev code
 *****************************************************************/

/* Function:  p7_alidisplay_Dump()
 * Synopsis:  Print contents of P7_ALIDISPLAY for inspection.
 *
 * Purpose:   Print contents of the <P7_ALIDISPLAY> <ad> to
 *            stream <fp> for inspection. Includes all elements
 *            of the structure, whether the object is allocated
 *            in serialized or deserialized form, and the total
 *            size of the object in bytes.
 *
 * Returns:   <eslOK>
 */
int
p7_alidisplay_Dump(FILE *fp, const P7_ALIDISPLAY *ad)
{
  fprintf(fp, "P7_ALIDISPLAY dump\n");
  fprintf(fp, "------------------\n");
  fprintf(fp, "type    = %s\n", (ad->is_glocal ? "glocal" : "local"));

  fprintf(fp, "rfline  = %s\n", ad->rfline ? ad->rfline : "[none]");
  fprintf(fp, "mmline  = %s\n", ad->mmline ? ad->mmline : "[none]");
  fprintf(fp, "csline  = %s\n", ad->csline ? ad->csline : "[none]");
  fprintf(fp, "model   = %s\n", ad->model);
  fprintf(fp, "mline   = %s\n", ad->mline);
  fprintf(fp, "aseq    = %s\n", ad->aseq);
  fprintf(fp, "N       = %d\n", ad->N);
  fprintf(fp, "\n");

  fprintf(fp, "hmmname = %s\n", ad->hmmname);
  fprintf(fp, "hmmacc  = %s\n", ad->hmmacc[0]  == '\0' ? "[none]" : ad->hmmacc);
  fprintf(fp, "hmmdesc = %s\n", ad->hmmdesc[0] == '\0' ? "[none]" : ad->hmmdesc);
  fprintf(fp, "hmmfrom = %d\n", ad->hmmfrom);
  fprintf(fp, "hmmto   = %d\n", ad->hmmto);
  fprintf(fp, "M       = %d\n", ad->M);
  fprintf(fp, "\n");

  fprintf(fp, "sqname  = %s\n",  ad->sqname);
  fprintf(fp, "sqacc   = %s\n",  ad->sqacc[0]  == '\0' ? "[none]" : ad->sqacc);
  fprintf(fp, "sqdesc  = %s\n",  ad->sqdesc[0] == '\0' ? "[none]" : ad->sqdesc);
  fprintf(fp, "sqfrom  = %ld\n", ad->sqfrom);
  fprintf(fp, "sqto    = %ld\n", ad->sqto);
  fprintf(fp, "L       = %ld\n", ad->L);
  fprintf(fp, "\n");

  fprintf(fp, "size    = %d bytes\n",  (int) p7_alidisplay_Sizeof(ad));
  fprintf(fp, "%s\n", ad->mem ? "serialized" : "not serialized");
  return eslOK;
}

/* Function:  p7_alidisplay_Compare()
 * Synopsis:  Compare two <P7_ALIDISPLAY> objects for equality
 *
 * Purpose:   Compare alignment displays <ad1> and <ad2> for 
 *            equality. Return <eslOK> if they have identical 
 *            contents; <eslFAIL> if not.
 *            
 *            Only contents matter, not serialization status;
 *            a serialized and deserialized version of the same
 *            alidisplay will compare identical.
 */
int
p7_alidisplay_Compare(const P7_ALIDISPLAY *ad1, const P7_ALIDISPLAY *ad2)
{
  if (ad1->mem && ad2->mem)	/* both objects serialized */
    {
      if (ad1->memsize != ad2->memsize)                  return eslFAIL;
      if (memcmp(ad1->mem, ad2->mem, ad1->memsize) != 0) return eslFAIL;
    }
  
  if (esl_strcmp(ad1->rfline,  ad2->rfline)  != eslOK) return eslFAIL;
  if (esl_strcmp(ad1->mmline,  ad2->mmline)  != eslOK) return eslFAIL;
  if (esl_strcmp(ad1->csline,  ad2->csline)  != eslOK) return eslFAIL;
  if (esl_strcmp(ad1->model,   ad2->model)   != eslOK) return eslFAIL;
  if (esl_strcmp(ad1->mline,   ad2->mline)   != eslOK) return eslFAIL;
  if (esl_strcmp(ad1->aseq,    ad2->aseq)    != eslOK) return eslFAIL;
  if (esl_strcmp(ad1->ppline,  ad2->ppline)  != eslOK) return eslFAIL;
  if (ad1->N != ad2->N)                                return eslFAIL;

  if (esl_strcmp(ad1->hmmname, ad2->hmmname) != eslOK) return eslFAIL;
  if (esl_strcmp(ad1->hmmacc,  ad2->hmmacc)  != eslOK) return eslFAIL;
  if (esl_strcmp(ad1->hmmdesc, ad2->hmmdesc) != eslOK) return eslFAIL;
  if (ad1->hmmfrom   != ad2->hmmfrom)                  return eslFAIL;
  if (ad1->hmmto     != ad2->hmmto)                    return eslFAIL;
  if (ad1->M         != ad2->M)                        return eslFAIL;
  if (ad1->is_glocal != ad2->is_glocal)                return eslFAIL;

  if (esl_strcmp(ad1->sqname,  ad2->sqname)  != eslOK) return eslFAIL;
  if (esl_strcmp(ad1->sqacc,   ad2->sqacc)   != eslOK) return eslFAIL;
  if (esl_strcmp(ad1->sqdesc,  ad2->sqdesc)  != eslOK) return eslFAIL;
  if (ad1->sqfrom != ad2->sqfrom)                      return eslFAIL;
  if (ad1->sqto   != ad2->sqto)                        return eslFAIL;
  if (ad1->M      != ad2->M)                           return eslFAIL;
  
  return eslOK;
}


/*-------------- end, debugging/dev code ------------------------*/



/*****************************************************************
 * 4. Benchmark driver.
 *****************************************************************/
#ifdef p7ALIDISPLAY_BENCHMARK
/*
   gcc -o benchmark-alidisplay -std=gnu99 -g -Wall -O2 -I. -L. -I../easel -L../easel -Dp7ALIDISPLAY_BENCHMARK p7_alidisplay.c -lhmmer -leasel -lm 

   ./benchmark-alidisplay <hmmfile>     runs benchmark
   ./benchmark-alidisplay -b <hmmfile>  gets baseline time to subtract: just random trace generation
 */
#include "p7_config.h"

#include "easel.h"
#include "esl_alphabet.h"
#include "esl_getopts.h"
#include "esl_random.h"
#include "esl_stopwatch.h"

#include "hmmer.h"

static ESL_OPTIONS options[] = {
  /* name           type      default  env  range toggles reqs incomp  help                                       docgroup*/
  { "-h",        eslARG_NONE,   FALSE, NULL, NULL,  NULL,  NULL, NULL, "show brief help on version and usage",             0 },
  { "-b",        eslARG_NONE,   FALSE, NULL, NULL,  NULL,  NULL, NULL, "baseline timing",                                  0 },
  { "-p",        eslARG_NONE,   FALSE, NULL, NULL,  NULL,  NULL, NULL, "include fake PP line, just to see how it looks",   0 },
  { "-s",        eslARG_INT,     "42", NULL, NULL,  NULL,  NULL, NULL, "set random number seed to <n>",                    0 },
  { "-N",        eslARG_INT,  "50000", NULL, "n>0", NULL,  NULL, NULL, "number of traces to generate",                     0 },
   {  0, 0, 0, 0, 0, 0, 0, 0, 0, 0 },
};
static char usage[]  = "[-options] <hmmfile>";
static char banner[] = "benchmark driver for P7_ALIDISPLAY";

int 
main(int argc, char **argv)
{
  ESL_GETOPTS    *go      = p7_CreateDefaultApp(options, 1, argc, argv, banner, usage);
  char           *hmmfile = esl_opt_GetArg(go, 1);
  int             N       = esl_opt_GetInteger(go, "-N");
  ESL_STOPWATCH  *w       = esl_stopwatch_Create();
  ESL_RANDOMNESS *r       = esl_randomness_CreateFast(esl_opt_GetInteger(go, "-s"));
  ESL_ALPHABET   *abc     = NULL;
  P7_HMMFILE     *hfp     = NULL;
  P7_HMM         *hmm     = NULL;
  P7_BG          *bg      = NULL;
  P7_PROFILE     *gm      = NULL;
  P7_OPROFILE    *om      = NULL;
  P7_TRACE       *tr      = NULL;
  ESL_SQ         *sq      = NULL;
  P7_ALIDISPLAY  *ad      = NULL;
  int             i,z;

  if (p7_hmmfile_OpenE(hmmfile, NULL, &hfp, NULL) != eslOK) p7_Fail("Failed to open HMM file %s", hmmfile);
  if (p7_hmmfile_Read(hfp, &abc, &hmm)            != eslOK) p7_Fail("Failed to read HMM");
  p7_hmmfile_Close(hfp);
  

  bg = p7_bg_Create(abc);
  p7_bg_SetLength(bg, 0);
  gm = p7_profile_Create(hmm->M, abc);
  p7_profile_ConfigUniglocal(gm, hmm, bg, 0); /* uniglocal w. L=0; sets N,C,J to generate nothing */
  om = p7_oprofile_Create(gm->M, abc);
  p7_oprofile_Convert(gm, om);

  if (esl_opt_GetBoolean(go, "-p")) tr = p7_trace_CreateWithPP();
  else                              tr = p7_trace_Create();

  sq = esl_sq_CreateDigital(abc);

  esl_stopwatch_Start(w);
  for (i = 0; i < N; i++)
    {
      p7_ProfileEmit(r, hmm, gm, bg, sq, tr);
      esl_sq_SetName(sq, "random");

      if (! esl_opt_GetBoolean(go, "-b")) 
	{
	  if (esl_opt_GetBoolean(go, "-p")) 
	    for (z = 0; z < tr->N; z++)
	      if (tr->i[z] > 0) tr->pp[z] = esl_random(r);

	  ad = p7_alidisplay_Create(tr, 0, om, sq, NULL);
	  p7_alidisplay_Print(stdout, ad, 40, 80, FALSE);
	  p7_alidisplay_Destroy(ad);
	}
      p7_trace_Reuse(tr);
      esl_sq_Reuse(sq);
    }
  esl_stopwatch_Stop(w);
  esl_stopwatch_Display(stdout, w, "# CPU time: ");

  esl_sq_Destroy(sq);
  p7_trace_Destroy(tr);
  p7_oprofile_Destroy(om);
  p7_profile_Destroy(gm);
  p7_bg_Destroy(bg);
  p7_hmm_Destroy(hmm);
  esl_alphabet_Destroy(abc);
  esl_randomness_Destroy(r);
  esl_stopwatch_Destroy(w);
  esl_getopts_Destroy(go);
  return 0;
}
#endif /*p7ALIDISPLAY_BENCHMARK*/
/*--------------------- end, benchmark driver -------------------*/

/****************************************************************
 * 5. Unit tests.
 ****************************************************************/
#ifdef p7ALIDISPLAY_TESTDRIVE

/* create_faux_alidisplay()
 * 
 * Create a fake P7_ALIDISPLAY of length <N> for testing purposes,
 * randomizing it to try to exercise many possible combos of
 * optional annotation, etc. Return it in <ret_ad>; caller frees.
 */
static int
create_faux_alidisplay(ESL_RANDOMNESS *rng, int N, P7_ALIDISPLAY **ret_ad)
{
  P7_ALIDISPLAY *ad            = NULL;
  char          *guidestring   = NULL;	/* string [0..N-1] composed of MDI */
  int            nM            = 0;
  int            nD            = 0;
  int            nI            = 0;
  int            is_glocal     = esl_rnd_Roll(rng, 2);
  enum p7t_statetype_e last_st;
  int            pos;
  int            status;

  /* The "guide string" is a plausible string of M,D,I, 
   * obeying profile state architecture; from this, we 
   * build the faux alidisplay.
   * last_st only needs to be {MDI}; we use MG,DG,IG by convention, 
   * G/L distinction doesn't matter here.
   */
  ESL_ALLOC(guidestring, sizeof(char) * (N+1));

  /* glocal alignments may start with M or D 
   * local alignments must start with M
   */
  if (!is_glocal || esl_rnd_Roll(rng, 2)) { guidestring[0] = 'M'; nM++; last_st = p7T_MG; }
  else                                    { guidestring[0] = 'D'; nD++; last_st = p7T_DG; }

  for (pos = 1; pos < N-1; pos++)
    {
      switch (last_st) {
      case p7T_MG:
	switch (esl_rnd_Roll(rng, 3)) {
	case 0: guidestring[pos] = 'M'; nM++; last_st = p7T_MG; break;
	case 1: guidestring[pos] = 'D'; nD++; last_st = p7T_DG; break;
	case 2: guidestring[pos] = 'I'; nI++; last_st = p7T_IG; break;
	}
	break;

      case p7T_IG: 
	switch (esl_rnd_Roll(rng, 2)) {
	case 0: guidestring[pos] = 'M'; nM++; last_st = p7T_MG; break;
	case 1: guidestring[pos] = 'I'; nI++; last_st = p7T_IG; break;
	}
	break;

      case p7T_DG: 
	switch (esl_rnd_Roll(rng, 2)) {
	case 0: guidestring[pos] = 'M'; nM++; last_st = p7T_MG; break;
	case 1: guidestring[pos] = 'D'; nD++; last_st = p7T_DG; break;
	}
	break;

      default: break;	/* yes, necessary, otherwise compilers will bitch about unhandled enumeration values. */
      }
    }

  /* alignments can end on M or D. (optimal local alignments can only end on M) */
  if (last_st == p7T_IG || esl_rnd_Roll(rng, 2)) { guidestring[N-1] = 'M';  nM++; }
  else                                           { guidestring[N-1] = 'D';  nD++; }

  guidestring[N] = '\0';

  ESL_ALLOC(ad, sizeof(P7_ALIDISPLAY));
  ad->rfline  = ad->mmline = ad->csline = ad->model   = ad->mline  = ad->aseq = ad->ppline = NULL;
  ad->hmmname = ad->hmmacc = ad->hmmdesc = NULL;
  ad->sqname  = ad->sqacc  = ad->sqdesc  = NULL;
  ad->mem     = NULL;
  ad->memsize = 0;
  ad->is_glocal = is_glocal;

  /* Optional lines are added w/ 50% chance */
  if (esl_rnd_Roll(rng, 2) == 0)  ESL_ALLOC(ad->rfline, sizeof(char) * (N+1));
  if (esl_rnd_Roll(rng, 2) == 0)  ESL_ALLOC(ad->mmline, sizeof(char) * (N+1));
  if (esl_rnd_Roll(rng, 2) == 0)  ESL_ALLOC(ad->csline, sizeof(char) * (N+1));
  if (esl_rnd_Roll(rng, 2) == 0)  ESL_ALLOC(ad->ppline, sizeof(char) * (N+1));
  ESL_ALLOC(ad->model, sizeof(char) * (N+1));
  ESL_ALLOC(ad->mline, sizeof(char) * (N+1));
  ESL_ALLOC(ad->aseq,  sizeof(char) * (N+1));
  ad->N = N;

  esl_strdup("my_hmm", -1, &(ad->hmmname));
  if (esl_rnd_Roll(rng, 2) == 0) esl_strdup("PF000007",          -1, &(ad->hmmacc));  else esl_strdup("", -1, &(ad->hmmacc));
  if (esl_rnd_Roll(rng, 2) == 0) esl_strdup("(hmm description)", -1, &(ad->hmmdesc)); else esl_strdup("", -1, &(ad->hmmdesc));

  esl_strdup("my_seq", -1, &(ad->sqname));
  if (esl_rnd_Roll(rng, 2) == 0) esl_strdup("ABC000001.42",           -1, &(ad->sqacc));  else esl_strdup("", -1, &(ad->sqacc));
  if (esl_rnd_Roll(rng, 2) == 0) esl_strdup("(sequence description)", -1, &(ad->sqdesc)); else esl_strdup("", -1, &(ad->sqdesc));

  /* model, seq coords must look valid. */
  ad->hmmfrom = (is_glocal ? 1 : 100);
  ad->hmmto   = ad->hmmfrom + nM + nD - 1;
  ad->M       = (is_glocal ? ad->hmmto : ad->hmmto + esl_rnd_Roll(rng, 2));

  ad->sqfrom  = 1000;
  ad->sqto    = ad->sqfrom + nM + nI - 1;
  ad->L       = ad->sqto + esl_rnd_Roll(rng, 2);

  /* rfline is free-char "reference annotation" on consensus; H3 puts '.' for inserts. */
  if (ad->rfline) {
    for (pos = 0; pos < N; pos++)
      ad->rfline[pos] = (guidestring[pos] == 'I' ? '.' : 'x');
    ad->rfline[pos] = '\0';
  }

  /* mmline indicates which columns should be masked (assigned background distribution), '.' indicates no mask; H3 puts '.' for inserts. */
  if (ad->mmline) {
    for (pos = 0; pos < N; pos++)
      ad->mmline[pos] = (guidestring[pos] == 'I' ? '.' : '.');
    ad->mmline[pos] = '\0';
  }

  /* csline is optional. It has free-char "consensus structure annotation" on consensus positions. H3 puts '.' on inserts. */
  if (ad->csline) {
    for (pos = 0; pos < N; pos++)
      ad->csline[pos] = (guidestring[pos] == 'I' ? '.' : 'X');
    ad->csline[pos] = '\0';
  }
  
  /* the mandatory three-line alignment display:
   *
   *   guidestring:    MMMDI
   *   model:          XXXX.
   *   mline:          A+   
   *   aseq:           AAA-a
   */
  for (pos = 0; pos < N; pos++)
    {
      switch (guidestring[pos]) {
      case 'M':
	ad->model[pos] = 'X';
	switch (esl_rnd_Roll(rng, 3)) {
	case 0: ad->mline[pos] = 'A';
	case 1: ad->mline[pos] = '+';
	case 2: ad->mline[pos] = ' ';
	}
	ad->aseq[pos]  = 'A';
	break;

      case 'D':
	ad->model[pos] = 'X';
	ad->mline[pos] = ' ';
	ad->aseq[pos]  = '-';
	break;

      case 'I':
	ad->model[pos] = '.';
	ad->mline[pos] = ' ';
	ad->aseq[pos]  = 'a';
	break;
      }
    }
  ad->model[pos] = '\0';
  ad->mline[pos] = '\0';
  ad->aseq[pos]  = '\0';

  /* ppline is optional */
  if (ad->ppline) {
    for (pos = 0; pos < N; pos++)
      ad->ppline[pos] = (guidestring[pos] == 'D' ? '.' : p7_alidisplay_EncodePostProb(esl_random(rng)));
    ad->ppline[pos] = '\0';
  }

  free(guidestring);
  *ret_ad = ad; 
  return eslOK;

 ERROR:
  if (guidestring) free(guidestring);
  if (ad)          p7_alidisplay_Destroy(ad);
  *ret_ad = NULL;
  return status;
}

static void
utest_Serialize(ESL_RANDOMNESS *rng, int ntrials, int N)
{
  char          msg[] = "utest_Serialize failed";
  P7_ALIDISPLAY *ad   = NULL;
  P7_ALIDISPLAY *ad2  = NULL;
  int trial;

  for (trial = 0; trial < ntrials; trial++)
    {
      if ( create_faux_alidisplay(rng, N, &ad)   != eslOK) esl_fatal(msg);
      if ( (ad2 = p7_alidisplay_Clone(ad))       == NULL)  esl_fatal(msg);
      if ( p7_alidisplay_Compare(ad, ad2)        != eslOK) esl_fatal(msg);

      if ( p7_alidisplay_Serialize(ad)           != eslOK) esl_fatal(msg);
      if ( p7_alidisplay_Compare(ad, ad2)        != eslOK) esl_fatal(msg);

      if ( p7_alidisplay_Deserialize(ad)         != eslOK) esl_fatal(msg);
      if ( p7_alidisplay_Compare(ad, ad2)        != eslOK) esl_fatal(msg);

      p7_alidisplay_Destroy(ad);
      p7_alidisplay_Destroy(ad2);
    }
  return;
}

static void
utest_Backconvert(int be_verbose, ESL_RANDOMNESS *rng, ESL_ALPHABET *abc, int ntrials, int N)
{
  char          msg[] = "utest_Backconvert failed";
  P7_ALIDISPLAY *ad   = NULL;
  ESL_SQ        *sq   = NULL;
  P7_TRACE      *tr   = NULL;
  int            trial;

  for (trial = 0; trial < ntrials; trial++)
    {
      if ( create_faux_alidisplay(rng, N, &ad)             != eslOK) esl_fatal(msg);
      if ( p7_alidisplay_Serialize(ad)                     != eslOK) esl_fatal(msg);
      if (be_verbose && p7_alidisplay_Dump(stdout, ad)     != eslOK) esl_fatal(msg);
      if ( p7_alidisplay_Backconvert(ad, abc, &sq, &tr)    != eslOK) esl_fatal(msg);
      if (be_verbose && p7_trace_Dump(stdout, tr)          != eslOK) esl_fatal(msg);
      if ( p7_trace_Validate(tr, abc, sq->dsq, NULL)       != eslOK) esl_fatal(msg);

      p7_alidisplay_Destroy(ad);
      esl_sq_Destroy(sq);
      p7_trace_Destroy(tr);
    }
  return;
}
#endif /*p7ALIDISPLAY_TESTDRIVE*/
/*------------------- end, unit tests ---------------------------*/

/*****************************************************************
 * 6. Test driver.
 *****************************************************************/
#ifdef p7ALIDISPLAY_TESTDRIVE

#include <stdlib.h>
#include <string.h>

#include "easel.h"
#include "esl_getopts.h"
#include "esl_random.h"

#include "hmmer.h"

static ESL_OPTIONS options[] = {
   /* name  type         default  env   range togs  reqs  incomp  help                docgrp */
  {"-h",  eslARG_NONE,    FALSE, NULL, NULL, NULL, NULL, NULL, "show help and usage",                            0},
  {"-N",  eslARG_INT,      "10", NULL, NULL, NULL, NULL, NULL, "number of random-sampled alidisplays to test",   0},
  {"-L",  eslARG_INT,      "20", NULL, NULL, NULL, NULL, NULL, "length of random-sampled alidisplays to test",   0},
  {"-s",  eslARG_INT,       "0", NULL, NULL, NULL, NULL, NULL, "set random number seed to <n>",                  0},
  {"-v",  eslARG_NONE,    FALSE, NULL, NULL, NULL, NULL, NULL, "show verbose commentary/output",                 0},
  { 0,0,0,0,0,0,0,0,0,0},
};
static char usage[]  = "[-options]";
static char banner[] = "test driver for p7_alidisplay.c";

int
main(int argc, char **argv)
{
  ESL_GETOPTS    *go         = esl_getopts_CreateDefaultApp(options, 0, argc, argv, banner, usage);
  ESL_RANDOMNESS *rng        = esl_randomness_CreateFast(esl_opt_GetInteger(go, "-s"));
  ESL_ALPHABET   *abc        = esl_alphabet_Create(eslAMINO);
  int             N          = esl_opt_GetInteger(go, "-N");
  int             L          = esl_opt_GetInteger(go, "-L");
  int             be_verbose = esl_opt_GetBoolean(go, "-v");

  utest_Serialize  (            rng,      N, L);
  utest_Backconvert(be_verbose, rng, abc, N, L);

  esl_alphabet_Destroy(abc);
  esl_randomness_Destroy(rng);
  esl_getopts_Destroy(go);
  return 0;
}
#endif /*p7ALIDISPLAY_TESTDRIVE*/
/*------------------- end, test driver --------------------------*/


/*****************************************************************
 * 7. Example.
 *****************************************************************/
/* 
   gcc -o p7_alidisplay_example -std=gnu99 -g -Wall -I. -L. -I../easel -L../easel -Dp7ALIDISPLAY_EXAMPLE p7_alidisplay.c -lhmmer -leasel -lm 
*/
#ifdef p7ALIDISPLAY_EXAMPLE
#include "p7_config.h"

#include "easel.h"
#include "esl_alphabet.h"
#include "esl_getopts.h"
#include "esl_sq.h"
#include "esl_sqio.h"

#include "hmmer.h"

static ESL_OPTIONS options[] = {
  /* name           type         default   env  range   toggles   reqs   incomp                             help                                                  docgroup*/
  { "-h",           eslARG_NONE,   FALSE, NULL, NULL,      NULL,  NULL,  NULL,                          "show brief help on version and usage",                         0 },
 {  0, 0, 0, 0, 0, 0, 0, 0, 0, 0 },
};
static char usage[]  = "[-options] <hmmfile> <seqfile>";
static char banner[] = "example driver for P7_ALIDISPLAY";

int 
main(int argc, char **argv)
{
  ESL_GETOPTS    *go      = p7_CreateDefaultApp(options, 2, argc, argv, banner, usage);
  char           *hmmfile = esl_opt_GetArg(go, 1);
  char           *seqfile = esl_opt_GetArg(go, 2);
  ESL_ALPHABET   *abc     = NULL;
  P7_HMMFILE     *hfp     = NULL;
  P7_HMM         *hmm     = NULL;
  P7_BG          *bg      = NULL;
  P7_PROFILE     *gm      = NULL;
  P7_OPROFILE    *om      = NULL;
  P7_TRACE       *tr1     = NULL;
  P7_TRACE       *tr2     = NULL;
  ESL_SQFILE     *sqfp    = NULL;
  ESL_SQ         *sq      = NULL;
  ESL_SQ         *sq2     = NULL;
  P7_ALIDISPLAY  *ad      = NULL;
  P7_PIPELINE    *pli     = NULL;
  P7_TOPHITS     *hitlist = NULL;

  p7_FLogsumInit();

  /* Read a single HMM from a file */
  if (p7_hmmfile_OpenE(hmmfile, NULL, &hfp, NULL) != eslOK) p7_Fail("Failed to open HMM file %s", hmmfile);
  if (p7_hmmfile_Read(hfp, &abc, &hmm)            != eslOK) p7_Fail("Failed to read HMM");
  p7_hmmfile_Close(hfp);

  /* Read a single sequence from a file */
  if (esl_sqfile_Open(seqfile, eslSQFILE_UNKNOWN, NULL, &sqfp) != eslOK) p7_Fail("Failed to open sequence file %s", seqfile);
  sq = esl_sq_CreateDigital(abc);
  if (esl_sqio_Read(sqfp, sq) != eslOK) p7_Fail("Failed to read sequence");

  /* Configure a profile from the HMM */
  bg = p7_bg_Create(abc);
  p7_bg_SetLength(bg, 0);
  gm = p7_profile_Create(hmm->M, abc);
  p7_profile_ConfigUnilocal(gm, hmm, bg, 0);
  om = p7_oprofile_Create(gm->M, abc);
  p7_oprofile_Convert(gm, om);

  /* Create a pipeline and a top hits list */
  pli     = p7_pipeline_Create(NULL/*=default*/, hmm->M, 400, FALSE, p7_SEARCH_SEQS);
  hitlist = p7_tophits_Create();

  /* Run the pipeline */
  p7_pli_NewSeq(pli, sq);
  p7_bg_SetLength(bg, sq->n);
  p7_oprofile_ReconfigLength(om, sq->n);
  p7_Pipeline(pli, om, bg, sq, hitlist);

  if (hitlist->N == 0) { p7_Fail("target sequence doesn't hit"); }

  if (p7_alidisplay_Backconvert(hitlist->hit[0]->dcl[0].ad, abc, &sq2, &tr2) != eslOK) p7_Fail("backconvert failed");
  
  p7_trace_DumpAnnotated(stdout, tr2, gm, sq2->dsq);

  p7_tophits_Destroy(hitlist);
  p7_alidisplay_Destroy(ad);
  esl_sq_Destroy(sq);
  esl_sq_Destroy(sq2);
  p7_trace_Destroy(tr2);
  p7_trace_Destroy(tr1);
  p7_oprofile_Destroy(om);
  p7_profile_Destroy(gm);
  p7_bg_Destroy(bg);
  p7_hmm_Destroy(hmm);
  esl_alphabet_Destroy(abc);
  esl_getopts_Destroy(go);
  return 0;
}
#endif /*p7ALIDISPLAY_EXAMPLE*/


/*****************************************************************
 * @LICENSE@
 *****************************************************************/
<|MERGE_RESOLUTION|>--- conflicted
+++ resolved
@@ -26,100 +26,6 @@
  * 1. The P7_ALIDISPLAY object
  *****************************************************************/
 
-<<<<<<< HEAD
-/* Function:  p7_alidisplay_pickHqBounds()
- * Synopsis:  Compute conservative (high-quality) alignment boundaries
- *            based aligned posterior probabilities (APP).
- *
- * Purpose:   Each hit coming from the nhmmer pipeline brings with it
- *            an APP array (in ddef->mocc) that indicates the confidence
- *            nhmmer has that each position in the alignment is supposed
- *            to be aligned to *some* state of the model. There are
- *            typically only a few bases on either end that fall below
- *             a threshold of, say 80% or 90%, though in some cases, the
- *            length of such a low-quality terminal run can be pretty
- *            long.
- *
- *            This function a scans along from the left end to the right
- *            until a position i with mocc matching <thresh> is found, then:
- *            (a) if position i represents a positive-scoring match
- *                to the model, it scans back left until the first
- *                negative-scoring "mismatch" to the model at position j,
- *                and sets ihq (the hq start) to j+1;
- *            (b) if position i is a negative-scoring "mismatch", it
- *                scans to the right until the first positive-scoring
- *                match at position j, and sets ihq to j.
- *            The symmetric computation is done from the right end of APP
- *            to compute jhq.
- *
- *            The result of the function is then to update the ihq and jhq
- *            values for all hits in the <th> object.
- *
- *            This function assumes the hits are found in th->hit, i.e.
- *            that deduplication and sorting have already taken place
- *
- *            For details about offsets into mocc, see
- *            ~wheelert/notebook/2012/0203_app_hq_bounds/, (Feb 5)
- *
- * Args:      ddef     - object housing the mocc posterior probability array
- *            ad       - object holding the mline values used for the final edge
- *                       settlement and into which the hq-bounds will be stored
- *            tr       - trace, used in the position stepping
- *            z1       - envelope start
- *            z2       - envelope end
- *            thresh   - P-value threshold used in trimming
- *
- * Returns:   <eslOK> on success.
- */
-static int
-p7_alidisplay_pickHqBounds(P7_DOMAINDEF *ddef, P7_ALIDISPLAY *ad, const P7_TRACE *tr, int z1, int z2, float thresh)
-{
-  int z, i;    /* counter over positions in the alignment */
-
-  /*strange special case, should be gone with new (as of May 2012) domain definition machinery*/
-  if (z1==z2){
-    ad->hqto = ad->hqfrom = tr->i[z1];
-    return eslOK;
-  }
-
-  /*scan left to right to find left boundary*/
-  i = z1-2;
-  for (z = z1 ; z < z2; z++) {
-    if ( tr->st[z] != p7T_DG && tr->st[z] != p7T_DL) {  //skip delete states in the trace
-      if (ddef->mocc[i++] >= thresh) break;
-    }
-  }
-  if (z==z2) { /* no confidence!, set values to 0 */
-    ad->hqto = ad->hqfrom = 0;
-    return eslOK;
-  }
-  //walk left or right to add good terminal positions or trim bad ones.
-  i=z-z1;
-  while (i>0 && ad->mline[i] != ' ')   i--; // positive score, so move out to the left
-  while (ad->mline[i] == ' ')          i++; // negative score, move back to right
-  ad->hqfrom = tr->i[z1+i];
-
-
-
-  /*scan right to left to find right boundary*/
-  i = ddef->L + 1 - (tr->N - z2 - 3);
-  for (z = z2 ; z > z1; z--) {
-    if ( tr->st[z] != p7T_DG && tr->st[z] != p7T_DL ) {  //skip delete states in the trace
-      if (ddef->mocc[i--] >= thresh) break;
-    }
-  }
-
-  //walk left or right to add good terminal positions or trim bad ones.
-  i=z-z1;
-  while (i<z2-z1 && ad->mline[i] != ' ')   i++; // positive score, so move out to the right
-  while (ad->mline[i] == ' ')              i--; // negative score, move back to left
-  ad->hqto = tr->i[z1+i];
-
-
-  return eslOK;
-}
-=======
->>>>>>> 36ad7bbf
 
 /* Function:  p7_alidisplay_Create()
  * Synopsis:  Create an alignment display, from trace and oprofile.
@@ -142,7 +48,6 @@
  *            which    - domain number, 0..tr->ndom-1
  *            om       - optimized profile (query)
  *            sq       - digital sequence (target)
- *            ddef_app - optional posterior prob alignment line; only nhmmer sends a not-NULL value
  *
  * Returns:   <eslOK> on success.
  *
@@ -199,11 +104,7 @@
   if (om->mm[0]  != 0)    n += z2-z1+2;  /* optional reference line              */
   if (om->cs[0]  != 0)    n += z2-z1+2;  /* optional structure line              */
   if (tr->pp     != NULL) n += z2-z1+2;  /* optional posterior prob line         */
-<<<<<<< HEAD
-  if (ddef_app       != NULL) n += z2-z1+2;  /* optional posterior prob alignment line         */
-
-=======
->>>>>>> 36ad7bbf
+
   hmm_namelen = strlen(om->name);                           n += hmm_namelen + 1;
   hmm_acclen  = (om->acc  != NULL ? strlen(om->acc)  : 0);  n += hmm_acclen  + 1;
   hmm_desclen = (om->desc != NULL ? strlen(om->desc) : 0);  n += hmm_desclen + 1;
@@ -225,12 +126,7 @@
   ad->model   = ad->mem + pos;  pos += z2-z1+2;
   ad->mline   = ad->mem + pos;  pos += z2-z1+2;
   ad->aseq    = ad->mem + pos;  pos += z2-z1+2;
-<<<<<<< HEAD
   if (tr->pp)    { ad->ppline  = ad->mem + pos;  pos += z2-z1+2;} else { ad->ppline  = NULL; }
-  if (ddef_app)  { ad->appline = ad->mem + pos;  pos += z2-z1+2;} else { ad->appline = NULL; }
-=======
-  if (tr->pp != NULL)  { ad->ppline = ad->mem + pos;  pos += z2-z1+2;} else { ad->ppline = NULL; }
->>>>>>> 36ad7bbf
   ad->hmmname = ad->mem + pos;  pos += hmm_namelen +1;
   ad->hmmacc  = ad->mem + pos;  pos += hmm_acclen +1;
   ad->hmmdesc = ad->mem + pos;  pos += hmm_desclen +1;
@@ -280,14 +176,6 @@
     for (z = z1; z <= z2; z++) ad->ppline[z-z1] = ( (tr->st[z] == p7T_DL || tr->st[z] == p7T_DG) ? '.' : p7_alidisplay_EncodePostProb(tr->pp[z]));
     ad->ppline[z-z1] = '\0';
   }
-
-<<<<<<< HEAD
-  if (ddef_app && ddef_app->show_app) {
-     for (z = z1, s = z-2  ; z <= z2; z++)  ad->appline[z-z1] = ( (tr->st[z] == p7T_DL || tr->st[z] == p7T_DG) ? '.' :  p7_alidisplay_EncodeAliPostProb(ddef_app->mocc[s++], ddef_app->app_hi, ddef_app->app_med, ddef_app->app_lo ));
-     ad->appline[z-z1] = '\0';
-  } else { ad->appline = NULL; }
-=======
->>>>>>> 36ad7bbf
 
   /* mandatory three alignment display lines: model, mline, aseq */
   for (z = z1; z <= z2; z++) 
