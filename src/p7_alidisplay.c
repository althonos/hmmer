--- conflicted
+++ resolved
@@ -150,12 +150,9 @@
   ad->sqto    = tr->i[zb];	/* zb = last emitting position  */
   ad->L       = sq->n;
 
-<<<<<<< HEAD
   /* Set whether the domain is glocal or local */
   ad->is_glocal = (tr->st[z1-1] == p7T_G ? TRUE : FALSE);
 
-=======
->>>>>>> ddd234eb
   /* optional rf line */
   if (ad->rfline) {
     for (z = z1; z <= z2; z++) ad->rfline[z-z1] = ((tr->st[z] == p7T_IL || tr->st[z] == p7T_IG) ? '.' : om->rf[tr->k[z]]);
