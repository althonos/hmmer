--- conflicted
+++ resolved
@@ -12,11 +12,7 @@
 #include <inttypes.h>
 #include <syslog.h>
 #include <unistd.h>
-<<<<<<< HEAD
-#include "misc/logsum.h"
-=======
-
->>>>>>> 30ae645e
+
 #ifdef HAVE_MPI
 #include <mpi.h>
 #endif
