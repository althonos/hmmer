--- conflicted
+++ resolved
@@ -728,11 +728,7 @@
 static int
 validate_dimensions_avx(const P7_SPARSEMX *sx, char *errbuf)
 {
-<<<<<<< HEAD
-  #ifdef HAVE_AVX2
-=======
 #ifdef HAVE_AVX2
->>>>>>> 329749dc
   const P7_SPARSEMASK *sm  = sx->sm;
   int   g      = 0;
   int   r      = 0;
@@ -756,27 +752,16 @@
   if (sm->ncells > sm->kalloc_AVX)  ESL_FAIL(eslFAIL, errbuf, "kmem[] cell allocation too small");
   if (sm->S+2    > sm->salloc_AVX)  ESL_FAIL(eslFAIL, errbuf, "seg[] segment allocation too small");
   return eslOK;
-<<<<<<< HEAD
   #endif
   #ifndef HAVE_AVX2
   return eslENORESULT;
   #endif
-=======
-#endif /* HAVE_AVX2 */
-#ifndef HAVE_AVX2
-  return 0;
-#endif
->>>>>>> 329749dc
 }
 
 static int
 validate_no_nan_avx(const P7_SPARSEMX *sx, char *errbuf)
 {
-<<<<<<< HEAD
- #ifdef HAVE_AVX2 
-=======
 #ifdef HAVE_AVX2
->>>>>>> 329749dc
   const P7_SPARSEMASK *sm  = sx->sm;
   float         *dpc = sx->dp;
   float         *xc  = sx->xmx;
@@ -791,7 +776,8 @@
       xc++;
     }
   }
-      for (z = 0; z < sm->n_AVX[i]; z++)       /* sparse main cells */
+      for (z = 0; z < sm->n_AVX[i]; z++)       /* sp
+arse main cells */
   {
     k = sm->k_AVX[i][z];
     for (s = 0; s < p7S_NSCELLS; s++) {
@@ -809,27 +795,16 @@
   }
     }
   return eslOK;
-<<<<<<< HEAD
   #endif
   #ifndef HAVE_AVX2
   return eslENORESULT;
   #endif 
-=======
-#endif /* HAVE_AVX2 */
-#ifndef HAVE_AVX2
-  return 0;
-#endif
->>>>>>> 329749dc
 }
 
 static int
 validate_fwdvit_avx(const P7_SPARSEMX *sx, char *errbuf)
 {
-<<<<<<< HEAD
-  #ifdef HAVE_AVX2
-=======
 #ifdef HAVE_AVX2
->>>>>>> 329749dc
   const P7_SPARSEMASK *sm  = sx->sm;
   float         *dpc = sx->dp;
   float         *xc  = sx->xmx;
@@ -865,27 +840,16 @@
       }
     }
   return eslOK;
-<<<<<<< HEAD
-   #endif
+  #endif
   #ifndef HAVE_AVX2
   return eslENORESULT;
   #endif
-=======
-#endif /* HAVE_AVX2 */
-#ifndef HAVE_AVX2
-  return 0;
-#endif
->>>>>>> 329749dc
 }
 
 static int
 validate_backward_avx(const P7_SPARSEMX *sx, char *errbuf)
 {
-<<<<<<< HEAD
-  #ifdef HAVE_AVX2
-=======
 #ifdef HAVE_AVX2
->>>>>>> 329749dc
   const P7_SPARSEMASK *sm     = sx->sm;
   float         *dpc    = sx->dp  + (sm->ncells_AVX-1)*p7S_NSCELLS;   // last supercell in dp  
   float         *xc     = sx->xmx + (sm->nrow_AVX + sm->S_AVX - 1)*p7S_NXCELLS; // last supercell in xmx 
@@ -919,17 +883,10 @@
       last_n = sm->n_AVX[i];
     }
   return eslOK;
-<<<<<<< HEAD
    #endif
   #ifndef HAVE_AVX2
   return eslENORESULT;
   #endif
-=======
-#endif /* HAVE_AVX2 */
-#ifndef HAVE_AVX2
-  return 0;
-#endif
->>>>>>> 329749dc
 }
 
 static int
@@ -942,11 +899,7 @@
 static int
 validate_decoding_avx(const P7_SPARSEMX *sx, char *errbuf)
 {
-<<<<<<< HEAD
-  #ifdef HAVE_AVX2
-=======
 #ifdef HAVE_AVX2
->>>>>>> 329749dc
   const P7_SPARSEMASK *sm  = sx->sm;
   float         *dpc = sx->dp;
   float         *xc  = sx->xmx;
@@ -1029,17 +982,10 @@
       }
     }
   return eslOK;
-<<<<<<< HEAD
    #endif
   #ifndef HAVE_AVX2
   return eslENORESULT;
   #endif
-=======
-#endif /* HAVE_AVX2 */
-#ifndef HAVE_AVX2
-  return 0;
-#endif
->>>>>>> 329749dc
 }
 
 /* Function:  p7_sparsemx_Validate()
@@ -1067,11 +1013,7 @@
 int
 p7_sparsemx_Validate_avx(const P7_SPARSEMX *sx, char *errbuf)
 {
-<<<<<<< HEAD
-  #ifdef HAVE_AVX2
-=======
 #ifdef HAVE_AVX2
->>>>>>> 329749dc
   int status;
 
   if (errbuf) errbuf[0] = '\0';
@@ -1088,17 +1030,10 @@
   default:             ESL_FAIL(eslFAIL, errbuf, "no such sparse DP matrix type %d", sx->type);
   }
   return eslOK;
-<<<<<<< HEAD
    #endif
   #ifndef HAVE_AVX2
   return eslENORESULT;
   #endif
-=======
-#endif /* HAVE_AVX2 */
-#ifndef HAVE_AVX2
-  return 0;
-#endif
->>>>>>> 329749dc
 }
 /*****************************************************************
  * @LICENSE@
