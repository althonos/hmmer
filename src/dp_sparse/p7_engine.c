--- conflicted
+++ resolved
@@ -29,14 +29,6 @@
 #include "esl_exponential.h"
 #include "esl_gumbel.h"
 
-
-
-// Comment these out to move computation to backhalf.  Just defining them to zero won't have any effect
-#define ENGINE_MSV_TOPHALF 
-#define ENGINE_BIAS_TOPHALF 
-#define ENGINE_VIT_TOPHALF 
-#define ENGINE_FWD_TOPHALF 
-#define ENGINE_BCK_TOPHALF 
 /*****************************************************************
  * 1. P7_ENGINE_PARAMS: config/control parameters for the Engine.
  *****************************************************************/
@@ -172,93 +164,7 @@
   eng->F1     = 0.02;
   eng->F2     = 0.001;
   eng->F3     = 1e-5;
-<<<<<<< HEAD
-
-// Configure pipeline to use the right versions of each filter based on the SIMD we have
-  if(eng->hw->arch == x86){
-    //See what SIMD we support
-    switch(eng->hw->simd){
-      case SSE:
-#ifndef HAVE_SSE2
-      p7_Fail("Error: Your system seems to only support the SSE SIMD instructions, but you don't have support for those instructions compiled into HMMER.  HMMER requires SIMD support to run.  Please re-compile HMMER with SSE support.");  
-#endif
-      // If we have SSE versions of the filters, configure the engine to use them
-      //printf("Using SSE instructions\n");
-      eng->msv = p7_MSVFilter_sse; 
-      eng->vit = p7_ViterbiFilter_sse;
-      eng->fwd = p7_ForwardFilter_sse;
-      eng->bck = p7_BackwardFilter_sse;
-      break;
-
-      case AVX:
-#ifndef HAVE_AVX2
-#ifdef HAVE_SSE2
-      printf("Warning: your system supports the AVX2 instructions, but HMMER was only compiled with support for the SSE instructions.  Re-compiling HMMER with AVX2 support will increase performance.\n");
-      eng->msv = p7_MSVFilter_sse; 
-      eng->vit = p7_ViterbiFilter_sse;
-      eng->fwd = p7_ForwardFilter_sse;
-      eng->bck = p7_BackwardFilter_sse;
-#endif
-#ifndef HAVE_SSE2     
-      p7_Fail("Error: Your system seems to support the AVX2 SIMD instructions, but HMMER was not compiled with support for either AVX2 or the older SSE instructions.  HMMER requires SIMD support to run.  Please re-compile HMMER with AVX2 or SSE support.");
-      exit(0);
-#endif
-#endif 
-#ifdef HAVE_AVX2      
-      //printf("Using AVX instructions\n");
-      eng->msv = p7_MSVFilter_avx; 
-      eng->vit = p7_ViterbiFilter_avx;
-      eng->fwd = p7_ForwardFilter_avx;
-      eng->bck = p7_BackwardFilter_avx;
-#endif      
-      break;
-
-      case AVX512:
-#ifndef HAVE_AVX512
-#ifdef HAVE_AVX2      
-      printf("Warning: your system supports the AVX-512 instructions, but HMMER was only compiled with support for AVX2.  Re-compiling HMMER with AVX-512 support will improve performance \n");
-      eng->msv = p7_MSVFilter_avx; 
-      eng->vit = p7_ViterbiFilter_avx;
-      eng->fwd = p7_ForwardFilter_avx;
-      eng->bck = p7_BackwardFilter_avx;
-      break;
-#endif  //HAVE_AVX2
-#ifndef HAVE_AVX2
-#ifdef HAVE_SSE2
-      printf("Warning: your system supports the AVX-512 instructions, but HMMER was only compiled with support for the SSE instructions.  Re-compiling HMMER with AVX-512 or AVX2 support will increase performance.\n");
-      eng->msv = p7_MSVFilter_sse; 
-      eng->vit = p7_ViterbiFilter_sse;
-      eng->fwd = p7_ForwardFilter_sse;
-      eng->bck = p7_BackwardFilter_sse;
-      break;
-#endif // HAVE_SSE2
-#ifndef HAVE_SSE2      
-      p7_Fail("Error: Your system seems to support the AVX-512 SIMD instructions, but HMMER was not compiled with support for AVX-512, AVX2, or the older SSE instructions.  HMMER requires SIMD support to run.  Please re-compile HMMER with AVX-512, AVX2, or SSE support.");
-      exit(0);
-#endif // HAVE_SSE2
-#endif //HAVE_AVX2
-#endif // HAVE_AVX512
-#ifdef HAVE_AVX512      
-     // printf("Using AVX-512 instructions\n");
-      eng->msv = p7_MSVFilter_avx512; 
-      eng->vit = p7_ViterbiFilter_avx512;
-      eng->fwd = p7_ForwardFilter_avx512;
-      eng->bck = p7_BackwardFilter_avx512;
-#endif      
-      case NEON:
-          eng->msv = p7_MSVFilter_neon; 
-      eng->vit = p7_ViterbiFilter_neon;
-      eng->fwd = p7_ForwardFilter_neon;
-      eng->bck = p7_BackwardFilter_neon;
-        break;
-      case NO_SIMD:
-        p7_Fail("Couldn't determine which SIMD ISA to use\n");
-        break;
-    }
-  }
-  
-=======
->>>>>>> 6c8b7a86
+
   return eng;
 
  ERROR:
@@ -415,13 +321,9 @@
   seq_score = (eng->sfsc - eng->nullsc) / eslCONST_LOG2;          
   P = esl_gumbel_surv(seq_score,  om->evparam[p7_SMU],  om->evparam[p7_SLAMBDA]);
   if (P > eng->F1) return eslFAIL;
-<<<<<<< HEAD
-  if (eng->stats) eng->stats->n_past_msv++;
-  
-=======
+
   if (eng->stats) eng->stats->n_past_ssv++;
 
->>>>>>> 6c8b7a86
   /* Biased composition HMM, ad hoc, acts as a modified null */
   if  (do_biasfilter)
     {
@@ -469,182 +371,6 @@
   return eslOK;
 }
 
-/* 
- To experiment with work-stealing techniques, we divide the Overthruster into two pieces: tophalf and bottomhalf.
- Both will contain identical code, with ifdefs that control which filter stage is in each half.
- The work-stealing code will then have the form:
- p7_engine_Overthruster_tophalf()
- <Synchronize with work queue to make sure task not stolen>
- p7_engine_Overthruster_bottomhalf()
- p7_engine_Main()
-
- Note: these functions use the engine object to pass data between filters.  This code will not work if you call
- tophalf() on multiple comparisons before calling bottomhalf.
-
- Note: These function require that ENGINE_MSV_TOPHALF, ENGINE_BIAS_TOPHALF, ENGINE_VIT_TOPHALF, ENGINE_FWD_TOPHALF, and ENGINE_BCK_TOPHALF be defined such that the first N stages of the engine are handled by tophalf() and the remaining 5-N stages are handled by bottomhalf.  Other configurations will produce nonsensical results
-*/ 
-int
-p7_engine_Overthruster_tophalf(P7_ENGINE *eng, ESL_DSQ *dsq, int L, P7_OPROFILE *om, P7_BG *bg, float *P)
-{
-  float sparsify_thresh  = (eng->params ? eng->params->sparsify_thresh : p7_SPARSIFY_THRESH);
-  float seq_score;
-  //float P;
-  int   status;
-
-  if (L == 0) return eslFAIL;
-
-#ifdef ENGINE_MSV_TOPHALF
-  if ((status = p7_bg_NullOne(bg, dsq, L, &(eng->nullsc))) != eslOK) return status; 
-
-  /* First level: SSV and MSV filters */
-  status = eng->msv(dsq, L, om, eng->fx, &(eng->mfsc));
-  if (status != eslOK && status != eslERANGE) return status;
-
-  seq_score = (eng->mfsc - eng->nullsc) / eslCONST_LOG2;          
-  *P = esl_gumbel_surv(seq_score,  om->evparam[p7_MMU],  om->evparam[p7_MLAMBDA]);
-  if (*P > eng->F1) return eslFAIL;
-  if (eng->stats) eng->stats->n_past_msv++;
-#endif
-
-#ifdef ENGINE_BIAS_TOPHALF
-  int   do_biasfilter    = (eng->params ? eng->params->do_biasfilter   : p7_ENGINE_DO_BIASFILTER);
-  /* Biased composition HMM, ad hoc, acts as a modified null */
-  if  (do_biasfilter)
-    {
-      if ((status = p7_bg_FilterScore(bg, dsq, L, &(eng->biassc))) != eslOK) return status;
-      seq_score = (eng->mfsc - eng->biassc) / eslCONST_LOG2;
-      *P = esl_gumbel_surv(seq_score,  om->evparam[p7_MMU],  om->evparam[p7_MLAMBDA]);
-      if (*P > eng->F1) return eslFAIL;
-    }
-  else eng->biassc = eng->nullsc;
-  if (eng->stats) eng->stats->n_past_bias++;
-#endif
-
-  // TODO: in scan mode, you have to load the rest of the oprofile now,
-  // configure its length model, and get GA/TC/NC thresholds.
-
-#ifdef ENGINE_VIT_TOPHALF 
-  /* Second level: ViterbiFilter(), multihit with <om> */
-  if (*P > eng->F2)
-    {
-      if (eng->stats) eng->stats->n_ran_vit++;
-
-      //printf("P = %.4f. Running Vit Filter\n", P);
-
-      status = eng->vit(dsq, L, om, eng->fx, &(eng->vfsc));  
-      if (status != eslOK && status != eslERANGE) return status;
-
-      seq_score = (eng->vfsc - eng->biassc) / eslCONST_LOG2;
-      *P  = esl_gumbel_surv(seq_score,  om->evparam[p7_VMU],  om->evparam[p7_VLAMBDA]);
-      if (*P > eng->F2) return eslFAIL;
-    }
-  if (eng->stats) eng->stats->n_past_vit++;
-#endif
-
-
-#ifdef ENGINE_FWD_TOPHALF 
-  /* Checkpointed vectorized Forward, local-only.
-   */
-  status = eng->fwd(dsq, L, (const P7_OPROFILE *) om, eng->cx, &(eng->ffsc));
-  if (status != eslOK) return status;
-
-  seq_score = (eng->ffsc - eng->biassc) / eslCONST_LOG2;
-  *P  = esl_exp_surv(seq_score,  om->evparam[p7_FTAU],  om->evparam[p7_FLAMBDA]);
-  if (*P > eng->F3) return eslFAIL;
-  if (eng->stats) eng->stats->n_past_fwd++;
-#endif
-
-#ifdef ENGINE_BCK_TOPHALF  
-  /* Sequence has passed all acceleration filters.
-   * Calculate the sparse mask, by checkpointed vectorized decoding.
-   */
-  eng->bck(dsq, L, om, eng->cx, eng->sm, sparsify_thresh);
-#endif
-
-  return eslOK;
-}
-
-int
-p7_engine_Overthruster_bottomhalf(P7_ENGINE *eng, ESL_DSQ *dsq, int L, P7_OPROFILE *om, P7_BG *bg, float *P)
-{
-  float sparsify_thresh  = (eng->params ? eng->params->sparsify_thresh : p7_SPARSIFY_THRESH);
-  float seq_score;
-  //float P;
-  int   status;
-
-  if (L == 0) return eslFAIL;
-
-#ifndef ENGINE_MSV_TOPHALF
-
-  if ((status = p7_bg_NullOne(bg, dsq, L, &(eng->nullsc))) != eslOK) return status; 
-
-  /* First level: SSV and MSV filters */
-  status = eng->msv(dsq, L, om, eng->fx, &(eng->mfsc));
-  if (status != eslOK && status != eslERANGE) return status;
-
-  seq_score = (eng->mfsc - eng->nullsc) / eslCONST_LOG2;          
-  *P = esl_gumbel_surv(seq_score,  om->evparam[p7_MMU],  om->evparam[p7_MLAMBDA]);
-  if (*P > eng->F1) return eslFAIL;
-  if (eng->stats) eng->stats->n_past_msv++;
-#endif
-
-#ifndef ENGINE_BIAS_TOPHALF
-  int   do_biasfilter    = (eng->params ? eng->params->do_biasfilter   : p7_ENGINE_DO_BIASFILTER);
-  /* Biased composition HMM, ad hoc, acts as a modified null */
-  if  (do_biasfilter)
-    {
-      if ((status = p7_bg_FilterScore(bg, dsq, L, &(eng->biassc))) != eslOK) return status;
-      seq_score = (eng->mfsc - eng->biassc) / eslCONST_LOG2;
-      *P = esl_gumbel_surv(seq_score,  om->evparam[p7_MMU],  om->evparam[p7_MLAMBDA]);
-      if (*P > eng->F1) return eslFAIL;
-    }
-  else eng->biassc = eng->nullsc;
-  if (eng->stats) eng->stats->n_past_bias++;
-#endif
-
-  // TODO: in scan mode, you have to load the rest of the oprofile now,
-  // configure its length model, and get GA/TC/NC thresholds.
-
-#ifndef ENGINE_VIT_TOPHALF
-  /* Second level: ViterbiFilter(), multihit with <om> */
-  if (*P > eng->F2)
-    {
-      if (eng->stats) eng->stats->n_ran_vit++;
-
-      //printf("P = %.4f. Running Vit Filter\n", P);
-
-      status = eng->vit(dsq, L, om, eng->fx, &(eng->vfsc));  
-      if (status != eslOK && status != eslERANGE) return status;
-
-      seq_score = (eng->vfsc - eng->biassc) / eslCONST_LOG2;
-      *P  = esl_gumbel_surv(seq_score,  om->evparam[p7_VMU],  om->evparam[p7_VLAMBDA]);
-      if (*P > eng->F2) return eslFAIL;
-    }
-  if (eng->stats) eng->stats->n_past_vit++;
-#endif
-
-
-#ifndef ENGINE_FWD_TOPHALF
-  /* Checkpointed vectorized Forward, local-only.
-   */
-  status = eng->fwd(dsq, L, om, eng->cx, &(eng->ffsc));
-  if (status != eslOK) return status;
-
-  seq_score = (eng->ffsc - eng->biassc) / eslCONST_LOG2;
-  *P  = esl_exp_surv(seq_score,  om->evparam[p7_FTAU],  om->evparam[p7_FLAMBDA]);
-  if (*P > eng->F3) return eslFAIL;
-  if (eng->stats) eng->stats->n_past_fwd++;
-#endif
-
-#ifndef ENGINE_BCK_TOPHALF  
-  /* Sequence has passed all acceleration filters.
-   * Calculate the sparse mask, by checkpointed vectorized decoding.
-   */
-  eng->bck(dsq, L, om, eng->cx, eng->sm, sparsify_thresh);
-#endif
-
-  return eslOK;
-}
 
   // om is assumed to be complete, w/ GA/NC/TC thresholds set, and w/ length model set.
   // Use dsq, L -- not sq -- so subseqs can be processed (should help longtarget/nhmmer)
@@ -714,6 +440,7 @@
 
   /* Optimal alignments for each envelope */
   p7_sparsemx_Reuse(eng->sxf);                                      // sxf overwritten with AEC DP matrix
+  p7_trace_Reuse(eng->tr); 
   p7_sparse_aec_Align(gm, eng->asd, eng->env, eng->sxf, eng->tr);
 
   /* Pick up posterior probability annotation for the alignment */
