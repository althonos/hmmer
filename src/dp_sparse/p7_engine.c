--- conflicted
+++ resolved
@@ -371,6 +371,82 @@
   return eslOK;
 }
 
+//hacked copy of Overthruster to allow Nick to experiment with different Overthruster behavior
+//after passing CUDA filters
+int
+p7_engine_Overthruster_roundtwo(P7_ENGINE *eng, ESL_DSQ *dsq, int L, P7_OPROFILE *om, P7_BG *bg, float score, char *seqname)
+{
+  int   do_biasfilter    = (eng->params ? eng->params->do_biasfilter   : p7_ENGINE_DO_BIASFILTER);
+  float sparsify_thresh  = (eng->params ? eng->params->sparsify_thresh : p7_SPARSIFY_THRESH);
+  float seq_score;
+  float P;
+  int   status;
+
+  if (L == 0) return eslFAIL;
+
+  if ((status = p7_bg_NullOne(bg, dsq, L, &(eng->nullsc))) != eslOK) return status; 
+
+  /* First level: SSV filter */
+  status = p7_SSVFilter(dsq, L, om, &(eng->sfsc));
+  if (status != eslOK && status != eslERANGE) return status;
+
+  seq_score = (eng->sfsc - eng->nullsc) / eslCONST_LOG2;  
+  if(abs((seq_score - score)/seq_score) > .001){
+    printf("SSV miss-match on sequence %s: %f (CPU) vs %f (GPU)\n", seqname, seq_score, score);
+  }
+  P = esl_gumbel_surv(seq_score,  om->evparam[p7_SMU],  om->evparam[p7_SLAMBDA]);
+  if (P > eng->F1){
+  //  printf("Sequence failed SSV after passing CUDA SSV\n");
+    return eslFAIL;
+  }
+  if (eng->stats) eng->stats->n_past_ssv++;
+
+  /* Biased composition HMM, ad hoc, acts as a modified null */
+  if  (do_biasfilter)
+    {
+      if ((status = p7_bg_FilterScore(bg, dsq, L, &(eng->biassc))) != eslOK) return status;
+      seq_score = (eng->sfsc - eng->biassc) / eslCONST_LOG2;
+      P = esl_gumbel_surv(seq_score,  om->evparam[p7_SMU],  om->evparam[p7_SLAMBDA]);
+      if (P > eng->F1) return eslFAIL;
+    }
+  else eng->biassc = eng->nullsc;
+  if (eng->stats) eng->stats->n_past_bias++;
+
+  // TODO: in scan mode, you have to load the rest of the oprofile now,
+  // configure its length model, and get GA/TC/NC thresholds.
+
+  /* Second level: ViterbiFilter(), multihit with <om> */
+  if (P > eng->F2)
+    {
+      if (eng->stats) eng->stats->n_ran_vit++;
+
+      status = p7_ViterbiFilter(dsq, L, om, eng->fx, &(eng->vfsc));  
+      if (status != eslOK && status != eslERANGE) return status;
+
+      seq_score = (eng->vfsc - eng->biassc) / eslCONST_LOG2;
+      P  = esl_gumbel_surv(seq_score,  om->evparam[p7_VMU],  om->evparam[p7_VLAMBDA]);
+      if (P > eng->F2) return eslFAIL;
+    }
+  if (eng->stats) eng->stats->n_past_vit++;
+
+
+  /* Checkpointed vectorized Forward, local-only.
+   */
+  status = p7_ForwardFilter(dsq, L, om, eng->cx, &(eng->ffsc));
+  if (status != eslOK) return status;
+
+  seq_score = (eng->ffsc - eng->biassc) / eslCONST_LOG2;
+  P  = esl_exp_surv(seq_score,  om->evparam[p7_FTAU],  om->evparam[p7_FLAMBDA]);
+  if (P > eng->F3) return eslFAIL;
+  if (eng->stats) eng->stats->n_past_fwd++;
+
+  /* Sequence has passed all acceleration filters.
+   * Calculate the sparse mask, by checkpointed vectorized decoding.
+   */
+  p7_BackwardFilter(dsq, L, om, eng->cx, eng->sm, sparsify_thresh);
+
+  return eslOK;
+}
 
   // om is assumed to be complete, w/ GA/NC/TC thresholds set, and w/ length model set.
   // Use dsq, L -- not sq -- so subseqs can be processed (should help longtarget/nhmmer)
@@ -617,13 +693,6 @@
       p7_bg_Destroy(bg);          bg   = NULL;
       p7_hmm_Destroy(hmm);        hmm  = NULL;
     }
-<<<<<<< HEAD
-  if      (status == eslEFORMAT) esl_fatal((char *) "Parse failed (sequence file %s)\n%s\n",
-             sqfp->filename, sqfp->get_error(sqfp));     
-  else if (status != eslEOF)     esl_fatal((char *) "Unexpected error %d reading sequence file %s",
-             status, sqfp->filename);
-=======
->>>>>>> remotes/origin/h4-develop
 
   p7_hmmfile_Close(hfp);      
   esl_alphabet_Destroy(abc);
