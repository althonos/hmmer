--- conflicted
+++ resolved
@@ -143,11 +143,9 @@
   cache->count       = seq_cnt;
 
   hdr_ptr = cache->header_mem;
-<<<<<<< HEAD
-  res_ptr = (char *) cache->residue_mem;
-=======
+
   res_ptr = (ESL_DSQ *) cache->residue_mem;
->>>>>>> 30ae645e
+
   for (i = 0; i < db_cnt; ++i) db_inx[i] = 0;
 
   strcpy(buffer, "000000001");
