#ifndef p7FWDFILTER_INCLUDED
#define p7FWDFILTER_INCLUDED
#include "p7_config.h"

#include "easel.h"

#include "dp_vector/p7_oprofile.h"
#include "dp_vector/p7_checkptmx.h"
#include "dp_sparse/p7_sparsemx.h"
#ifdef __cplusplus // magic to make C++ compilers happy
extern "C" {
#endif

extern int (*p7_ForwardFilter) (const ESL_DSQ *dsq, int L, const P7_OPROFILE *om, P7_CHECKPTMX *ox, float *opt_sc);
extern int (*p7_BackwardFilter)(const ESL_DSQ *dsq, int L, const P7_OPROFILE *om, P7_CHECKPTMX *ox, P7_SPARSEMASK *sm, float sm_thresh);

extern int p7_ForwardFilter_sse   (const ESL_DSQ *dsq, int L, const P7_OPROFILE *om, P7_CHECKPTMX *ox, float *opt_sc);
extern int p7_ForwardFilter_avx   (const ESL_DSQ *dsq, int L, const P7_OPROFILE *om, P7_CHECKPTMX *ox, float *opt_sc);
extern int p7_ForwardFilter_avx512(const ESL_DSQ *dsq, int L, const P7_OPROFILE *om, P7_CHECKPTMX *ox, float *opt_sc);
extern int p7_ForwardFilter_neon  (const ESL_DSQ *dsq, int L, const P7_OPROFILE *om, P7_CHECKPTMX *ox, float *opt_sc);
extern int p7_ForwardFilter_vmx   (const ESL_DSQ *dsq, int L, const P7_OPROFILE *om, P7_CHECKPTMX *ox, float *opt_sc);

extern int p7_BackwardFilter_sse   (const ESL_DSQ *dsq, int L, const P7_OPROFILE *om, P7_CHECKPTMX *ox, P7_SPARSEMASK *sm, float sm_thresh);
extern int p7_BackwardFilter_avx   (const ESL_DSQ *dsq, int L, const P7_OPROFILE *om, P7_CHECKPTMX *ox, P7_SPARSEMASK *sm, float sm_thresh);
extern int p7_BackwardFilter_avx512(const ESL_DSQ *dsq, int L, const P7_OPROFILE *om, P7_CHECKPTMX *ox, P7_SPARSEMASK *sm, float sm_thresh);
extern int p7_BackwardFilter_neon  (const ESL_DSQ *dsq, int L, const P7_OPROFILE *om, P7_CHECKPTMX *ox, P7_SPARSEMASK *sm, float sm_thresh);
extern int p7_BackwardFilter_vmx   (const ESL_DSQ *dsq, int L, const P7_OPROFILE *om, P7_CHECKPTMX *ox, P7_SPARSEMASK *sm, float sm_thresh);

<<<<<<< HEAD
#ifdef eslENABLE_VMX
extern int p7_ForwardFilter_vmx (const ESL_DSQ *dsq, int L, const P7_OPROFILE *om, P7_CHECKPTMX *ox, float *opt_sc);
extern int p7_BackwardFilter_vmx(const ESL_DSQ *dsq, int L, const P7_OPROFILE *om, P7_CHECKPTMX *ox, P7_SPARSEMASK *sm, float sm_thresh);
#endif

#ifdef __cplusplus // magic to make C++ compilers happy
}
#endif
=======
>>>>>>> 7994cc70
#endif /*p7FWDFILTER_INCLUDED*/
<|MERGE_RESOLUTION|>--- conflicted
+++ resolved
@@ -26,15 +26,8 @@
 extern int p7_BackwardFilter_neon  (const ESL_DSQ *dsq, int L, const P7_OPROFILE *om, P7_CHECKPTMX *ox, P7_SPARSEMASK *sm, float sm_thresh);
 extern int p7_BackwardFilter_vmx   (const ESL_DSQ *dsq, int L, const P7_OPROFILE *om, P7_CHECKPTMX *ox, P7_SPARSEMASK *sm, float sm_thresh);
 
-<<<<<<< HEAD
-#ifdef eslENABLE_VMX
-extern int p7_ForwardFilter_vmx (const ESL_DSQ *dsq, int L, const P7_OPROFILE *om, P7_CHECKPTMX *ox, float *opt_sc);
-extern int p7_BackwardFilter_vmx(const ESL_DSQ *dsq, int L, const P7_OPROFILE *om, P7_CHECKPTMX *ox, P7_SPARSEMASK *sm, float sm_thresh);
-#endif
-
 #ifdef __cplusplus // magic to make C++ compilers happy
 }
 #endif
-=======
->>>>>>> 7994cc70
+
 #endif /*p7FWDFILTER_INCLUDED*/
