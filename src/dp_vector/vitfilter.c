/* Viterbi filter implementation; SSE version.
 * 
 * This is a SIMD vectorized, striped, interleaved, one-row, reduced
 * precision (epi16) implementation of the Viterbi algorithm.
 * 
 * It calculates a close approximation of the Viterbi score, in
 * limited precision (signed words: 16 bits) and range. It may overflow on
 * high scoring sequences, but this indicates that the sequence is a
 * high-scoring hit worth examining more closely anyway.  It will not
 * underflow, in local alignment mode.
 * 
 * Contents:
 *   1. Viterbi filter implementation.
 *   2. Benchmark driver.
 *   3. Unit tests.
 *   4. Test driver.
 *   5. Example.
 *   6. Copyright and license information
 */
#include "p7_config.h"

#include <stdio.h>
#include <math.h>

#if p7_CPU_ARCH == intel 
#include <xmmintrin.h>		/* SSE  */
#include <emmintrin.h>		/* SSE2 */
#ifdef HAVE_AVX512
 #include <immintrin.h>
 //#include "esl_avx_512.h"
#endif
#endif /* intel arch */

#if p7_CPU_ARCH == arm || p7_CPU_ARCH == arm64
#include <arm_neon.h>
#endif
#include "easel.h"
#include "esl_sse.h"

#ifdef HAVE_AVX2
 #include <immintrin.h>
// #include "esl_avx.h"
#endif 

#include "esl_gumbel.h"

#include "base/p7_hmmwindow.h"
#include "search/p7_pipeline.h"

#include "dp_vector/p7_oprofile.h"
#include "dp_vector/p7_filtermx.h"
#include "dp_vector/vitfilter.h"

/*****************************************************************
 * 1. Viterbi filter implementation.
 *****************************************************************/

/* Function:  p7_ViterbiFilter()
 * Synopsis:  Calculates Viterbi score, vewy vewy fast, in limited precision.
 *
 * Purpose:   Calculates an approximation of the Viterbi score for sequence
 *            <dsq> of length <L> residues, using optimized profile <om>,
 *            and a preallocated one-row DP matrix <ox>. Return the 
 *            estimated Viterbi score (in nats) in <ret_sc>.
 *            
 *            Score may overflow (and will, on high-scoring
 *            sequences), but will not underflow. 
 *            
 *            <ox> will be resized if needed. It's fine if it was just
 *            <_Reuse()'d> from a previous, smaller profile comparison.
 *            
 *            The model must be in a local alignment mode; other modes
 *            cannot provide the necessary guarantee of no underflow.
 *            
 *            This is a striped SIMD Viterbi implementation using Intel
 *            SSE/SSE2 integer intrinsics \citep{Farrar07}, in reduced
 *            precision (signed words, 16 bits).
 *
 * Args:      dsq     - digital target sequence, 1..L
 *            L       - length of dsq in residues          
 *            om      - optimized profile
 *            ox      - DP matrix
 *            ret_sc  - RETURN: Viterbi score (in nats)          
 *
 * Returns:   <eslOK> on success;
 *            <eslERANGE> if the score overflows; in this case
 *            <*ret_sc> is <eslINFINITY>, and the sequence can 
 *            be treated as a high-scoring hit.
 *            <ox> may be reallocated.
 *
 * Xref:      [Farrar07] for ideas behind striped SIMD DP.
 *            J2/46-47 for layout of HMMER's striped SIMD DP.
 *            J2/50 for single row DP.
 *            J2/60 for reduced precision (epu8)
 *            J2/65 for initial benchmarking
 *            J2/66 for precision maximization
 *            J4/138-140 for reimplementation in 16-bit precision
 *            J9/110-111 for reimplementation with P7_FILTERMX, memory share w/ checkpointed DP matrix
 *            J10/101 for separating P7_FILTERMX from P7_CHECKPTMX again: don't share these
 */
 /* This filter just dispatches to the appropriate SIMD version.  When possible, call that version directly to
  * save the dispatch overhead.
  */

int
p7_ViterbiFilter(const ESL_DSQ *dsq, int L, const P7_OPROFILE *om, P7_FILTERMX *ox, float *ret_sc)
{
  switch(om->simd){
    case SSE:
      return p7_ViterbiFilter_sse(dsq, L, om, ox, ret_sc);
      break;
    case AVX:
      return p7_ViterbiFilter_avx(dsq, L, om, ox, ret_sc);
      break;
    case AVX512:
      return p7_ViterbiFilter_avx512(dsq, L, om, ox, ret_sc);
      break;
    case NEON:
      return p7_ViterbiFilter_neon(dsq, L, om, ox, ret_sc);
      break;
    case NEON64:
      return p7_ViterbiFilter_neon64(dsq, L, om, ox, ret_sc);
      break;
    default:
      p7_Fail("Unrecognized SIMD type passed to p7_ViterbiFilter");  
  }

}
/*---------------- end, p7_ViterbiFilter() ----------------------*/



/* Function:  p7_ViterbiFilter_longtarget()
 * Synopsis:  Finds windows within potentially long sequence blocks with Viterbi
 *            scores above threshold (vewy vewy fast, in limited precision)
 *
 * Purpose:   Calculates an approximation of the Viterbi score for regions
 *            of sequence <dsq>, using optimized profile <om>, and a pre-
 *            allocated one-row DP matrix <ox>, and captures the positions
 *            at which such regions exceed the score required to be
 *            significant in the eyes of the calling function (usually
 *            p=0.001).
 *
 *            The resulting landmarks are converted to subsequence
 *            windows by the calling function
 *
 *            The model must be in a local alignment mode; other modes
 *            cannot provide the necessary guarantee of no underflow.
 *
 *            This is a striped SIMD Viterbi implementation using Intel
 *            SSE/SSE2 integer intrinsics \citep{Farrar07}, in reduced
 *            precision (signed words, 16 bits).
 *
 * Args:      dsq     - digital target sequence, 1..L
 *            L       - length of dsq in residues
 *            om      - optimized profile
 *            ox      - DP matrix
 *            filtersc   - null or bias correction, required for translating a P-value threshold into a score threshold
 *            P          - p-value below which a region is captured as being above threshold
 *            windowlist - RETURN: preallocated array of hit windows (start and end of diagonal) for the above-threshold areas
 *
 * Returns:   <eslOK> on success;
 *
 * Throws:    <eslEINVAL> if <ox> allocation is too small, or if
 *            profile isn't in a local alignment mode. (Must be in local
 *            alignment mode because that's what helps us guarantee
 *            limited dynamic range.)
 *
 * Xref:      See p7_ViterbiFilter()
 */
int
p7_ViterbiFilter_longtarget(const ESL_DSQ *dsq, int L, const P7_OPROFILE *om, P7_FILTERMX *ox,
                            float filtersc, double P, P7_HMM_WINDOWLIST *windowlist)
{
<<<<<<< HEAD

  register __m128i mpv, dpv, ipv; /* previous row values                                       */
  register __m128i sv;            /* temp storage of 1 curr row value in progress              */
  register __m128i dcv;           /* delayed storage of D(i,q+1)                               */
  register __m128i xEv;           /* E state: keeps max for Mk->E as we go                     */
  register __m128i xBv;           /* B state: splatted vector of B[i-1] for B->Mk calculations */
  register __m128i Dmaxv;         /* keeps track of maximum D cell on row                      */
  int16_t  xE, xB, xC, xJ, xN;    /* special states' scores                                    */
  int16_t  Dmax;                  /* maximum D cell score on row                               */
  int i;                          /* counter over sequence positions 1..L                      */
  int q;                          /* counter over vectors 0..nq-1                              */
  int Q        = P7_NVW(om->M);   /* segment length: # of vectors                              */
  __m128i *dp  = ox->dp;          /* using {MDI}MXf(q) macro requires initialization of <dp>   */
  __m128i *rsc;                   /* will point at om->ru[x] for residue x[i]                  */
  __m128i *tsc;                   /* will point into (and step thru) om->tu                    */
  __m128i negInfv;
  int16_t sc_thresh;
  float   invP;
  int z;
  union { __m128i v; int16_t i[8]; } tmp;
  int status;

  windowlist->count = 0;

  /* Contract checks / argument validation */
  ESL_DASSERT1( (om->mode == p7_LOCAL || om->mode == p7_UNILOCAL) ); /* VF numerics only work for local alignment */

  /* Resize the filter mx as needed */
  if (( status = p7_filtermx_GrowTo(ox, om->M))    != eslOK) ESL_EXCEPTION(status, "Reallocation of Vit filter matrix failed");

  /* Matrix type and size must be set early, not late: debugging dump functions need this information. */
  ox->M    = om->M;
  ox->type = p7F_VITFILTER;

/*
 *  In p7_ViterbiFilter, converting from a scaled int Viterbi score
 *  S (aka xE the score getting to state E) to a probability
 *  goes like this:
 *    vsc =  S + om->xw[p7O_E][p7O_MOVE] + om->xw[p7O_C][p7O_MOVE] - om->base_w
 *    ret_sc /= om->scale_w;
 *    vsc -= 3.0;
 *    P  = esl_gumbel_surv((vfsc - filtersc) / eslCONST_LOG2  ,  om->evparam[p7_VMU],  om->evparam[p7_VLAMBDA]);
 *  and we're computing the threshold vsc, so invert it:
 *    (vsc - filtersc) /  eslCONST_LOG2 = esl_gumbel_invsurv( P, om->evparam[p7_VMU],  om->evparam[p7_VLAMBDA])
 *    vsc = filtersc + eslCONST_LOG2 * esl_gumbel_invsurv( P, om->evparam[p7_VMU],  om->evparam[p7_VLAMBDA])
 *    vsc += 3.0
 *    vsc *= om->scale_w
 *    S = vsc - (float)om->xw[p7O_E][p7O_MOVE] - (float)om->xw[p7O_C][p7O_MOVE] + (float)om->base_w
 */
  invP = esl_gumbel_invsurv(P, om->evparam[p7_VMU],  om->evparam[p7_VLAMBDA]);
  sc_thresh =   (int) ceil ( ( (filtersc + (eslCONST_LOG2 * invP) + 3.0) * om->scale_w )
                - (float)om->xw[p7O_E][p7O_MOVE] - (float)om->xw[p7O_C][p7O_MOVE] + (float)om->base_w );

  /* -infinity is -32768 */
  negInfv = _mm_set1_epi16(-32768);
  negInfv = _mm_srli_si128(negInfv, 14);  /* negInfv = 16-byte vector, 14 0 bytes + 2-byte value=-32768, for an OR operation. */

  /* Initialization. In unsigned arithmetic, -infinity is -32768
   */
  for (q = 0; q < Q; q++)
    MMXf(q) = IMXf(q) = DMXf(q) = _mm_set1_epi16(-32768);
  xN   = om->base_w;
  xB   = xN + om->xw[p7O_N][p7O_MOVE];
  xJ   = -32768;
  xC   = -32768;
  xE   = -32768;

#if p7_DEBUGGING
  if (ox->do_dumping) p7_filtermx_DumpVFRow(ox, 0, xE, 0, xJ, xB, xC); /* first 0 is <rowi>: do header. second 0 is xN: always 0 here. */
#endif


  for (i = 1; i <= L; i++)
  {
      rsc   = om->rwv[dsq[i]];
      tsc   = om->twv;
      dcv   = _mm_set1_epi16(-32768);      /* "-infinity" */
      xEv   = _mm_set1_epi16(-32768);
      Dmaxv = _mm_set1_epi16(-32768);
      xBv   = _mm_set1_epi16(xB);

      /* Right shifts by 1 value (2 bytes). 4,8,12,x becomes x,4,8,12.
       * Because ia32 is littlendian, this means a left bit shift.
       * Zeros shift on automatically; replace it with -32768.
       */
      mpv = MMXf(Q-1);  mpv = _mm_slli_si128(mpv, 2);  mpv = _mm_or_si128(mpv, negInfv);
      dpv = DMXf(Q-1);  dpv = _mm_slli_si128(dpv, 2);  dpv = _mm_or_si128(dpv, negInfv);
      ipv = IMXf(Q-1);  ipv = _mm_slli_si128(ipv, 2);  ipv = _mm_or_si128(ipv, negInfv);

      for (q = 0; q < Q; q++)
      {
        /* Calculate new MMXf(i,q); don't store it yet, hold it in sv. */
        sv   =                    _mm_adds_epi16(xBv, *tsc);  tsc++;
        sv   = _mm_max_epi16 (sv, _mm_adds_epi16(mpv, *tsc)); tsc++;
        sv   = _mm_max_epi16 (sv, _mm_adds_epi16(ipv, *tsc)); tsc++;
        sv   = _mm_max_epi16 (sv, _mm_adds_epi16(dpv, *tsc)); tsc++;
        sv   = _mm_adds_epi16(sv, *rsc);                      rsc++;
        xEv  = _mm_max_epi16(xEv, sv);

        /* Load {MDI}(i-1,q) into mpv, dpv, ipv;
         * {MDI}MX(q) is then the current, not the prev row
         */
        mpv = MMXf(q);
        dpv = DMXf(q);
        ipv = IMXf(q);

        /* Do the delayed stores of {MD}(i,q) now that memory is usable */
        MMXf(q) = sv;
        DMXf(q) = dcv;

        /* Calculate the next D(i,q+1) partially: M->D only;
               * delay storage, holding it in dcv
         */
        dcv   = _mm_adds_epi16(sv, *tsc);  tsc++;
        Dmaxv = _mm_max_epi16(dcv, Dmaxv);

        /* Calculate and store I(i,q) */
        sv     =                    _mm_adds_epi16(mpv, *tsc);  tsc++;
        IMXf(q)= _mm_max_epi16 (sv, _mm_adds_epi16(ipv, *tsc)); tsc++;
      }

      /* Now the "special" states, which start from Mk->E (->C, ->J->B) */
      xE = esl_sse_hmax_epi16(xEv);

      if (xE >= sc_thresh) {
        //hit score threshold. Add a window to the list, then reset scores.

        /* Unpack and unstripe, then find the position responsible for the hit */
        for (q = 0; q < Q; q++) {
          tmp.v = MMXf(q);
          for (z = 0; z < 8; z++)  { // unstripe
            if ( tmp.i[z] == xE && (q+Q*z+1) <= om->M) {
              // (q+Q*z+1) is the model position k at which the xE score is found
              p7_hmmwindow_new(windowlist, 0, i, 0, (q+Q*z+1), 1, 0.0, p7_NOCOMPLEMENT );
            }
          }
          MMXf(q) = IMXf(q) = DMXf(q) = _mm_set1_epi16(-32768); //reset score to start search for next vit window.
        }

      } else {


        xN = xN + om->xw[p7O_N][p7O_LOOP];
        xC = ESL_MAX(xC + om->xw[p7O_C][p7O_LOOP], xE + om->xw[p7O_E][p7O_MOVE]);
        xJ = ESL_MAX(xJ + om->xw[p7O_J][p7O_LOOP], xE + om->xw[p7O_E][p7O_LOOP]);
        xB = ESL_MAX(xJ + om->xw[p7O_J][p7O_MOVE], xN + om->xw[p7O_N][p7O_MOVE]);
        /* and now xB will carry over into next i, and xC carries over after i=L */

        /* Finally the "lazy F" loop (sensu [Farrar07]). We can often
         * prove that we don't need to evaluate any D->D paths at all.
         *
         * The observation is that if we can show that on the next row,
         * B->M(i+1,k) paths always dominate M->D->...->D->M(i+1,k) paths
         * for all k, then we don't need any D->D calculations.
         *
         * The test condition is:
         *      max_k D(i,k) + max_k ( TDD(k-2) + TDM(k-1) - TBM(k) ) < xB(i)
         * So:
         *   max_k (TDD(k-2) + TDM(k-1) - TBM(k)) is precalc'ed in om->dd_bound;
         *   max_k D(i,k) is why we tracked Dmaxv;
         *   xB(i) was just calculated above.
         */
        Dmax = esl_sse_hmax_epi16(Dmaxv);
        if (Dmax + om->ddbound_w > xB)
        {
          /* Now we're obligated to do at least one complete DD path to be sure. */
          /* dcv has carried through from end of q loop above */
          dcv = _mm_slli_si128(dcv, 2);
          dcv = _mm_or_si128(dcv, negInfv);
          tsc = om->twv + 7*Q;  /* set tsc to start of the DD's */
          for (q = 0; q < Q; q++)
          {
            DMXf(q) = _mm_max_epi16(dcv, DMXf(q));
            dcv     = _mm_adds_epi16(DMXf(q), *tsc); tsc++;
          }

          /* We may have to do up to three more passes; the check
           * is for whether crossing a segment boundary can improve
           * our score.
           */
          do {
            dcv = _mm_slli_si128(dcv, 2);
            dcv = _mm_or_si128(dcv, negInfv);
            tsc = om->twv + 7*Q;  /* set tsc to start of the DD's */
            for (q = 0; q < Q; q++)
            {
              if (! esl_sse_any_gt_epi16(dcv, DMXf(q))) break;
              DMXf(q) = _mm_max_epi16(dcv, DMXf(q));
              dcv     = _mm_adds_epi16(DMXf(q), *tsc);   tsc++;
            }
          } while (q == Q);
        }
        else  /* not calculating DD? then just store the last M->D vector calc'ed.*/
        {
          dcv = _mm_slli_si128(dcv, 2);
          DMXf(0) = _mm_or_si128(dcv, negInfv);
        }
      }
#if p7_DEBUGGING
      if (ox->do_dumping) p7_filtermx_DumpVFRow(ox, i, xE, 0, xJ, xB, xC);
#endif
  } /* end loop over sequence residues 1..L */

  return eslOK;
=======
  switch(om->simd){
    case SSE:
      return p7_ViterbiFilter_longtarget_sse(dsq, L, om, ox, filtersc, P, windowlist);
      break;
    case AVX:
      return p7_ViterbiFilter_longtarget_avx(dsq, L, om, ox, filtersc, P, windowlist);
      break;
    case AVX512:
      return p7_ViterbiFilter_longtarget_avx512(dsq, L, om, ox, filtersc, P, windowlist);
      break;
    case NEON:
      return p7_ViterbiFilter_longtarget_neon(dsq, L, om, ox, filtersc, P, windowlist);
      break;
    case NEON64:
      return p7_ViterbiFilter_longtarget_neon64(dsq, L, om, ox, filtersc, P, windowlist);
      break;
    default:
      p7_Fail("Unrecognized SIMD type passed to p7_ViterbiFilter_longtarget");  
  }
>>>>>>> 329749dc

}


/*****************************************************************
 * 2. Benchmark driver.
 *****************************************************************/
#ifdef p7VITFILTER_BENCHMARK
/* -c, -x are used for debugging, testing; see msvfilter.c for explanation 
   ./vitfilter_benchmark <hmmfile>          runs benchmark 
   ./vitfilter_benchmark -N100 -c <hmmfile> compare scores to generic impl
   ./vitfilter_benchmark -N100 -x <hmmfile> compare scores to exact emulation
 */
#include "p7_config.h"

#include "easel.h"
#include "esl_alphabet.h"
#include "esl_getopts.h"
#include "esl_random.h"
#include "esl_randomseq.h"
#include "esl_stopwatch.h"

#include "hmmer.h"

static ESL_OPTIONS options[] = {
  /* name           type      default  env  range toggles reqs incomp  help                                       docgroup*/
  { "-h",        eslARG_NONE,   FALSE, NULL, NULL,  NULL,  NULL, NULL, "show brief help on version and usage",             0 },
  { "-c",        eslARG_NONE,   FALSE, NULL, NULL,  NULL,  NULL, "-x", "compare scores to generic implementation (debug)", 0 }, 
  { "-s",        eslARG_INT,     "42", NULL, NULL,  NULL,  NULL, NULL, "set random number seed to <n>",                    0 },
  { "-x",        eslARG_NONE,   FALSE, NULL, NULL,  NULL,  NULL, "-c", "equate scores to trusted implementation (debug)",  0 },
  { "-L",        eslARG_INT,    "400", NULL, "n>0", NULL,  NULL, NULL, "length of random target seqs",                     0 },
  { "-N",        eslARG_INT,  "50000", NULL, "n>0", NULL,  NULL, NULL, "number of random target seqs",                     0 },
  {  0, 0, 0, 0, 0, 0, 0, 0, 0, 0 },
};
static char usage[]  = "[-options] <hmmfile>";
static char banner[] = "benchmark driver for Viterbi filter";

int 
main(int argc, char **argv)
{
  ESL_GETOPTS    *go      = p7_CreateDefaultApp(options, 1, argc, argv, banner, usage);
  char           *hmmfile = esl_opt_GetArg(go, 1);
  ESL_STOPWATCH  *w       = esl_stopwatch_Create();
  ESL_RANDOMNESS *r       = esl_randomness_CreateFast(esl_opt_GetInteger(go, "-s"));
  ESL_ALPHABET   *abc     = NULL;
  P7_HMMFILE     *hfp     = NULL;
  P7_HMM         *hmm     = NULL;
  P7_BG          *bg      = NULL;
  P7_PROFILE     *gm      = NULL;
  P7_OPROFILE    *om      = NULL;
  P7_FILTERMX    *ox      = NULL;
  P7_REFMX       *gx      = NULL;
  int             L       = esl_opt_GetInteger(go, "-L");
  int             N       = esl_opt_GetInteger(go, "-N");
  ESL_DSQ        *dsq     = malloc(sizeof(ESL_DSQ) * (L+2));
  int             i;
  float           sc1, sc2;
  double          base_time, bench_time, Mcs;

  if (p7_hmmfile_OpenE(hmmfile, NULL, &hfp, NULL) != eslOK) p7_Fail("Failed to open HMM file %s", hmmfile);
  if (p7_hmmfile_Read(hfp, &abc, &hmm)            != eslOK) p7_Fail("Failed to read HMM");

  bg = p7_bg_Create(abc);
  p7_bg_SetLength(bg, L);
  gm = p7_profile_Create(hmm->M, abc);
  p7_profile_ConfigLocal(gm, hmm, bg, L);
  om = p7_oprofile_Create(gm->M, abc);
  p7_oprofile_Convert(gm, om);
  p7_oprofile_ReconfigLength(om, L);

  if (esl_opt_GetBoolean(go, "-x")) p7_profile_SameAsVF(om, gm);

  ox = p7_filtermx_Create(om->M);
  gx = p7_refmx_Create(gm->M, L);

  /* Get a baseline time: how long it takes just to generate the sequences */
  esl_stopwatch_Start(w);
  for (i = 0; i < N; i++)
    esl_rsq_xfIID(r, bg->f, abc->K, L, dsq);
  esl_stopwatch_Stop(w);
  base_time = w->user;

  /* Run the benchmark */
  esl_stopwatch_Start(w);
  for (i = 0; i < N; i++)
    {
      esl_rsq_xfIID(r, bg->f, abc->K, L, dsq);
      p7_ViterbiFilter(dsq, L, om, ox, &sc1);   

      if (esl_opt_GetBoolean(go, "-c")) 
	{
	  p7_ReferenceViterbi(dsq, L, gm, gx, NULL, &sc2); 
	  printf("%.4f %.4f\n", sc1, sc2);  
	}

      if (esl_opt_GetBoolean(go, "-x"))
	{
	  p7_ReferenceViterbi(dsq, L, gm, gx, NULL, &sc2); 
	  sc2 /= om->scale_w;
	  if (om->mode == p7_UNILOCAL)   sc2 -= 2.0; /* that's ~ L \log \frac{L}{L+2}, for our NN,CC,JJ */
	  else if (om->mode == p7_LOCAL) sc2 -= 3.0; /* that's ~ L \log \frac{L}{L+3}, for our NN,CC,JJ */
	  printf("%.4f %.4f\n", sc1, sc2);  
	}
    }
  esl_stopwatch_Stop(w);
  bench_time = w->user - base_time;
  Mcs        = (double) N * (double) L * (double) gm->M * 1e-6 / (double) bench_time;
  esl_stopwatch_Display(stdout, w, "# CPU time: ");
  printf("# M    = %d\n",   gm->M);
  printf("# %.1f Mc/s\n", Mcs);

  free(dsq);
  p7_filtermx_Destroy(ox);
  p7_refmx_Destroy(gx);
  p7_oprofile_Destroy(om);
  p7_profile_Destroy(gm);
  p7_bg_Destroy(bg);
  p7_hmm_Destroy(hmm);
  p7_hmmfile_Close(hfp);
  esl_alphabet_Destroy(abc);
  esl_stopwatch_Destroy(w);
  esl_randomness_Destroy(r);
  esl_getopts_Destroy(go);
  return 0;
}
#endif /*p7VITFILTER_BENCHMARK*/
/*---------------- end, benchmark driver ------------------------*/




/*****************************************************************
 * 3. Unit tests.
 *****************************************************************/
#ifdef p7VITFILTER_TESTDRIVE
#include "esl_random.h"
#include "esl_randomseq.h"

#include "dp_reference/p7_refmx.h"
#include "dp_reference/reference_viterbi.h"

/* utest_comparison()
 * 
 * Check against the reference Viterbi, after configuring  
 * a profile such that its scores will match the roundoffs in 
 * the ViterbiFilter -- p7_profile_SameAsVF().
 * 
 * Sample a random model of length <M>, and score <N> random
 * test sequences of length <L>.
 *
 * We assume that we don't accidentally generate a high-scoring random
 * sequence that overflows ViterbiFilter()'s limited range.
 * 
 */
static void
utest_comparison(ESL_RANDOMNESS *r, ESL_ALPHABET *abc, P7_BG *bg, int M, int L, int N)
{
  P7_HARDWARE *hw;
  if ((hw = p7_hardware_Create ()) == NULL)  p7_Fail("Couldn't get HW information data structure"); 
  P7_HMM      *hmm = NULL;
  P7_PROFILE  *gm  = NULL;
  P7_OPROFILE *om  = NULL;
  ESL_DSQ     *dsq = malloc(sizeof(ESL_DSQ) * (L+2));
  P7_FILTERMX *ox  = p7_filtermx_Create(M, hw->simd);
  P7_REFMX    *gx  = p7_refmx_Create(M, L);
  float sc1, sc2;

  p7_oprofile_Sample(r, abc, bg, M, L, &hmm, &gm, &om);
  p7_profile_SameAsVF(om, gm);	/* round and scale the scores in <gm> the same as in <om> */

#if 0
  p7_oprofile_Dump(stdout, om);                   // dumps the optimized profile
  p7_filtermx_SetDumpMode(ox, stdout, TRUE);      // makes the fast DP algorithms dump their matrices
#endif

  while (N--)
    {
      esl_rsq_xfIID(r, bg->f, abc->K, L, dsq);

      p7_ViterbiFilter   (dsq, L, om, ox,       &sc1);
      p7_ReferenceViterbi(dsq, L, gm, gx, NULL, &sc2);

#if 0
      p7_refmx_Dump(stdout, gx);   // dumps a generic DP matrix
#endif
      
      sc2 /= om->scale_w;
      sc2 -= 3.0;

      if (fabs(sc1-sc2) > 0.001) esl_fatal("viterbi filter unit test failed: scores differ (%.2f, %.2f)", sc1, sc2);
      
      p7_refmx_Reuse(gx);
      p7_filtermx_Reuse(ox);
    }

  free(dsq);
  p7_hmm_Destroy(hmm);
  p7_filtermx_Destroy(ox);
  p7_refmx_Destroy(gx);
  p7_profile_Destroy(gm);
  p7_oprofile_Destroy(om);
}
#endif /*p7VITFILTER_TESTDRIVE*/


/*****************************************************************
 * 4. Test driver
 *****************************************************************/
#ifdef p7VITFILTER_TESTDRIVE
#include "p7_config.h"

#include "easel.h"
#include "esl_alphabet.h"
#include "esl_getopts.h"
#include "esl_random.h"
#include "esl_randomseq.h"

#include "hmmer.h"

static ESL_OPTIONS options[] = {
  /* name           type      default  env  range toggles reqs incomp  help                                       docgroup*/
  { "-h",        eslARG_NONE,   FALSE, NULL, NULL,  NULL,  NULL, NULL, "show brief help on version and usage",           0 },
  { "-s",        eslARG_INT,     "42", NULL, NULL,  NULL,  NULL, NULL, "set random number seed to <n>",                  0 },
  { "-v",        eslARG_NONE,   FALSE, NULL, NULL,  NULL,  NULL, NULL, "be verbose",                                     0 },
  { "-L",        eslARG_INT,    "200", NULL, NULL,  NULL,  NULL, NULL, "size of random sequences to sample",             0 },
  { "-M",        eslARG_INT,    "145", NULL, NULL,  NULL,  NULL, NULL, "size of random models to sample",                0 },
  { "-N",        eslARG_INT,    "100", NULL, NULL,  NULL,  NULL, NULL, "number of random sequences to sample",           0 },
  {  0, 0, 0, 0, 0, 0, 0, 0, 0, 0 },
};
static char usage[]  = "[-options]";
static char banner[] = "test driver for the SSE implementation";

int
main(int argc, char **argv)
{
  ESL_GETOPTS    *go   = p7_CreateDefaultApp(options, 0, argc, argv, banner, usage);
  ESL_RANDOMNESS *r    = esl_randomness_CreateFast(esl_opt_GetInteger(go, "-s"));
  ESL_ALPHABET   *abc  = NULL;
  P7_BG          *bg   = NULL;
  int             M    = esl_opt_GetInteger(go, "-M");
  int             L    = esl_opt_GetInteger(go, "-L");
  int             N    = esl_opt_GetInteger(go, "-N");

  fprintf(stderr, "## %s\n", argv[0]);
  fprintf(stderr, "#  rng seed = %" PRIu32 "\n", esl_randomness_GetSeed(r));

  /* First round of tests for DNA alphabets.  */
  if ((abc = esl_alphabet_Create(eslDNA)) == NULL)  esl_fatal("failed to create alphabet");
  if ((bg = p7_bg_Create(abc))            == NULL)  esl_fatal("failed to create null model");

  if (esl_opt_GetBoolean(go, "-v")) printf("ViterbiFilter() tests, DNA\n");
  utest_comparison(r, abc, bg, M, L, N);   
  utest_comparison(r, abc, bg, 1, L, 10);  
  utest_comparison(r, abc, bg, M, 1, 10);  

  esl_alphabet_Destroy(abc);
  p7_bg_Destroy(bg);

  /* Second round of tests for amino alphabets.  */
  if ((abc = esl_alphabet_Create(eslAMINO)) == NULL)  esl_fatal("failed to create alphabet");
  if ((bg = p7_bg_Create(abc))              == NULL)  esl_fatal("failed to create null model");

  if (esl_opt_GetBoolean(go, "-v")) printf("ViterbiFilter() tests, protein\n");
  utest_comparison(r, abc, bg, M, L, N); 
  utest_comparison(r, abc, bg, 1, L, 10);
  utest_comparison(r, abc, bg, M, 1, 10);

  esl_alphabet_Destroy(abc);
  p7_bg_Destroy(bg);

  esl_getopts_Destroy(go);
  esl_randomness_Destroy(r);

  fprintf(stderr, "#  status = ok\n");
  return eslOK;
}
#endif /*VITFILTER_TESTDRIVE*/
/*---------------- end, test driver -----------------------------*/



/*****************************************************************
 * 5. Example
 *****************************************************************/
#ifdef p7VITFILTER_EXAMPLE
/* A minimal example.
   Also useful for debugging on small HMMs and sequences.
   ./vitfilter_example <hmmfile> <seqfile>
 */ 
#include "p7_config.h"

#include "easel.h"
#include "esl_alphabet.h"
#include "esl_getopts.h"
#include "esl_gumbel.h"
#include "esl_sq.h"
#include "esl_sqio.h"

#include "hmmer.h"

static ESL_OPTIONS options[] = {
  /* name           type      default  env  range toggles reqs incomp  help                                       docgroup*/
  { "-h",        eslARG_NONE,   FALSE, NULL, NULL,  NULL,  NULL, NULL, "show brief help on version and usage",             0 },
  { "-1",        eslARG_NONE,   FALSE, NULL, NULL,  NULL,  NULL, NULL, "output in one line awkable format",                0 },
  { "-P",        eslARG_NONE,   FALSE, NULL, NULL,  NULL,  NULL, NULL, "output in profmark format",                        0 },
  {  0, 0, 0, 0, 0, 0, 0, 0, 0, 0 },
};
static char usage[]  = "[-options] <hmmfile> <seqfile>";
static char banner[] = "example of Viterbi filter algorithm";

int 
main(int argc, char **argv)
{
  ESL_GETOPTS    *go      = p7_CreateDefaultApp(options, 2, argc, argv, banner, usage);
  char           *hmmfile = esl_opt_GetArg(go, 1);
  char           *seqfile = esl_opt_GetArg(go, 2);
  ESL_ALPHABET   *abc     = NULL;
  P7_HMMFILE     *hfp     = NULL;
  P7_HMM         *hmm     = NULL;
  P7_BG          *bg      = NULL;
  P7_PROFILE     *gm      = NULL;
  P7_OPROFILE    *om      = NULL;
  P7_FILTERMX    *ox      = NULL;
  ESL_SQ         *sq      = NULL;
  ESL_SQFILE     *sqfp    = NULL;
  int             format  = eslSQFILE_UNKNOWN;
  float           vfraw, nullsc, vfscore;
  double          P;
  int             status;

  /* Read in one HMM */
  if (p7_hmmfile_OpenE(hmmfile, NULL, &hfp, NULL) != eslOK) p7_Fail("Failed to open HMM file %s", hmmfile);
  if (p7_hmmfile_Read(hfp, &abc, &hmm)            != eslOK) p7_Fail("Failed to read HMM");

  /* Read in one sequence */
  sq     = esl_sq_CreateDigital(abc);
  status = esl_sqfile_Open(seqfile, format, NULL, &sqfp);
  if      (status == eslENOTFOUND) p7_Fail("No such file.");
  else if (status == eslEFORMAT)   p7_Fail("Format unrecognized.");
  else if (status == eslEINVAL)    p7_Fail("Can't autodetect stdin or .gz.");
  else if (status != eslOK)        p7_Fail("Open failed, code %d.", status);

  /* create default null model, then create and optimize profile */
  bg = p7_bg_Create(abc);
  p7_bg_SetLength(bg, sq->n);
  gm = p7_profile_Create(hmm->M, abc);
  p7_profile_ConfigLocal(gm, hmm, bg, sq->n);
  om = p7_oprofile_Create(gm->M, abc);
  p7_oprofile_Convert(gm, om);

  ox = p7_filtermx_Create(gm->M);

  /* Useful to place and compile in for debugging: 
     p7_oprofile_Dump(stdout, om);                      // dumps the optimized profile
     p7_filtermx_SetDumpMode(ox, stdout, TRUE);         // makes the fast DP algorithms dump their matrices
     p7_refmx_Dump(stdout, gx);                         // dumps a generic DP matrix
  */

  while ((status = esl_sqio_Read(sqfp, sq)) == eslOK)
    {
      p7_oprofile_ReconfigLength(om, sq->n);
      p7_profile_SetLength      (gm, sq->n);
      p7_bg_SetLength(bg,            sq->n);

      p7_ViterbiFilter  (sq->dsq, sq->n, om, ox, &vfraw);
      p7_bg_NullOne (bg, sq->dsq, sq->n, &nullsc);
      vfscore = (vfraw - nullsc) / eslCONST_LOG2;
      P        = esl_gumbel_surv(vfscore,  om->evparam[p7_VMU],  om->evparam[p7_VLAMBDA]);

      if (esl_opt_GetBoolean(go, "-1"))
	{
	  printf("%-30s\t%-20s\t%9.2g\t%7.2f\n", sq->name, hmm->name, P, vfscore);
	}
      else if (esl_opt_GetBoolean(go, "-P"))
	{ /* output suitable for direct use in profmark benchmark postprocessors: */
	  printf("%g\t%.2f\t%s\t%s\n", P, vfscore, sq->name, hmm->name);
	}
      else
	{
	  printf("target sequence:      %s\n",        sq->name);
	  printf("vit filter raw score: %.2f nats\n", vfraw);
	  printf("null score:           %.2f nats\n", nullsc);
	  printf("per-seq score:        %.2f bits\n", vfscore);
	  printf("P-value:              %g\n",        P);
	}
      
      p7_filtermx_Reuse(ox);
      esl_sq_Reuse(sq);
    }

  /* cleanup */
  esl_sq_Destroy(sq);
  esl_sqfile_Close(sqfp);
  p7_filtermx_Destroy(ox);
  p7_oprofile_Destroy(om);
  p7_profile_Destroy(gm);
  p7_bg_Destroy(bg);
  p7_hmm_Destroy(hmm);
  p7_hmmfile_Close(hfp);
  esl_alphabet_Destroy(abc);
  esl_getopts_Destroy(go);
  return 0;
}
#endif /*p7VITFILTER_EXAMPLE*/
/*-------------------- end, example -----------------------------*/


/*****************************************************************
 * @LICENSE@
 * 
 * SVN $Id$
 * SVN $URL$
 *****************************************************************/
<|MERGE_RESOLUTION|>--- conflicted
+++ resolved
@@ -172,212 +172,6 @@
 p7_ViterbiFilter_longtarget(const ESL_DSQ *dsq, int L, const P7_OPROFILE *om, P7_FILTERMX *ox,
                             float filtersc, double P, P7_HMM_WINDOWLIST *windowlist)
 {
-<<<<<<< HEAD
-
-  register __m128i mpv, dpv, ipv; /* previous row values                                       */
-  register __m128i sv;            /* temp storage of 1 curr row value in progress              */
-  register __m128i dcv;           /* delayed storage of D(i,q+1)                               */
-  register __m128i xEv;           /* E state: keeps max for Mk->E as we go                     */
-  register __m128i xBv;           /* B state: splatted vector of B[i-1] for B->Mk calculations */
-  register __m128i Dmaxv;         /* keeps track of maximum D cell on row                      */
-  int16_t  xE, xB, xC, xJ, xN;    /* special states' scores                                    */
-  int16_t  Dmax;                  /* maximum D cell score on row                               */
-  int i;                          /* counter over sequence positions 1..L                      */
-  int q;                          /* counter over vectors 0..nq-1                              */
-  int Q        = P7_NVW(om->M);   /* segment length: # of vectors                              */
-  __m128i *dp  = ox->dp;          /* using {MDI}MXf(q) macro requires initialization of <dp>   */
-  __m128i *rsc;                   /* will point at om->ru[x] for residue x[i]                  */
-  __m128i *tsc;                   /* will point into (and step thru) om->tu                    */
-  __m128i negInfv;
-  int16_t sc_thresh;
-  float   invP;
-  int z;
-  union { __m128i v; int16_t i[8]; } tmp;
-  int status;
-
-  windowlist->count = 0;
-
-  /* Contract checks / argument validation */
-  ESL_DASSERT1( (om->mode == p7_LOCAL || om->mode == p7_UNILOCAL) ); /* VF numerics only work for local alignment */
-
-  /* Resize the filter mx as needed */
-  if (( status = p7_filtermx_GrowTo(ox, om->M))    != eslOK) ESL_EXCEPTION(status, "Reallocation of Vit filter matrix failed");
-
-  /* Matrix type and size must be set early, not late: debugging dump functions need this information. */
-  ox->M    = om->M;
-  ox->type = p7F_VITFILTER;
-
-/*
- *  In p7_ViterbiFilter, converting from a scaled int Viterbi score
- *  S (aka xE the score getting to state E) to a probability
- *  goes like this:
- *    vsc =  S + om->xw[p7O_E][p7O_MOVE] + om->xw[p7O_C][p7O_MOVE] - om->base_w
- *    ret_sc /= om->scale_w;
- *    vsc -= 3.0;
- *    P  = esl_gumbel_surv((vfsc - filtersc) / eslCONST_LOG2  ,  om->evparam[p7_VMU],  om->evparam[p7_VLAMBDA]);
- *  and we're computing the threshold vsc, so invert it:
- *    (vsc - filtersc) /  eslCONST_LOG2 = esl_gumbel_invsurv( P, om->evparam[p7_VMU],  om->evparam[p7_VLAMBDA])
- *    vsc = filtersc + eslCONST_LOG2 * esl_gumbel_invsurv( P, om->evparam[p7_VMU],  om->evparam[p7_VLAMBDA])
- *    vsc += 3.0
- *    vsc *= om->scale_w
- *    S = vsc - (float)om->xw[p7O_E][p7O_MOVE] - (float)om->xw[p7O_C][p7O_MOVE] + (float)om->base_w
- */
-  invP = esl_gumbel_invsurv(P, om->evparam[p7_VMU],  om->evparam[p7_VLAMBDA]);
-  sc_thresh =   (int) ceil ( ( (filtersc + (eslCONST_LOG2 * invP) + 3.0) * om->scale_w )
-                - (float)om->xw[p7O_E][p7O_MOVE] - (float)om->xw[p7O_C][p7O_MOVE] + (float)om->base_w );
-
-  /* -infinity is -32768 */
-  negInfv = _mm_set1_epi16(-32768);
-  negInfv = _mm_srli_si128(negInfv, 14);  /* negInfv = 16-byte vector, 14 0 bytes + 2-byte value=-32768, for an OR operation. */
-
-  /* Initialization. In unsigned arithmetic, -infinity is -32768
-   */
-  for (q = 0; q < Q; q++)
-    MMXf(q) = IMXf(q) = DMXf(q) = _mm_set1_epi16(-32768);
-  xN   = om->base_w;
-  xB   = xN + om->xw[p7O_N][p7O_MOVE];
-  xJ   = -32768;
-  xC   = -32768;
-  xE   = -32768;
-
-#if p7_DEBUGGING
-  if (ox->do_dumping) p7_filtermx_DumpVFRow(ox, 0, xE, 0, xJ, xB, xC); /* first 0 is <rowi>: do header. second 0 is xN: always 0 here. */
-#endif
-
-
-  for (i = 1; i <= L; i++)
-  {
-      rsc   = om->rwv[dsq[i]];
-      tsc   = om->twv;
-      dcv   = _mm_set1_epi16(-32768);      /* "-infinity" */
-      xEv   = _mm_set1_epi16(-32768);
-      Dmaxv = _mm_set1_epi16(-32768);
-      xBv   = _mm_set1_epi16(xB);
-
-      /* Right shifts by 1 value (2 bytes). 4,8,12,x becomes x,4,8,12.
-       * Because ia32 is littlendian, this means a left bit shift.
-       * Zeros shift on automatically; replace it with -32768.
-       */
-      mpv = MMXf(Q-1);  mpv = _mm_slli_si128(mpv, 2);  mpv = _mm_or_si128(mpv, negInfv);
-      dpv = DMXf(Q-1);  dpv = _mm_slli_si128(dpv, 2);  dpv = _mm_or_si128(dpv, negInfv);
-      ipv = IMXf(Q-1);  ipv = _mm_slli_si128(ipv, 2);  ipv = _mm_or_si128(ipv, negInfv);
-
-      for (q = 0; q < Q; q++)
-      {
-        /* Calculate new MMXf(i,q); don't store it yet, hold it in sv. */
-        sv   =                    _mm_adds_epi16(xBv, *tsc);  tsc++;
-        sv   = _mm_max_epi16 (sv, _mm_adds_epi16(mpv, *tsc)); tsc++;
-        sv   = _mm_max_epi16 (sv, _mm_adds_epi16(ipv, *tsc)); tsc++;
-        sv   = _mm_max_epi16 (sv, _mm_adds_epi16(dpv, *tsc)); tsc++;
-        sv   = _mm_adds_epi16(sv, *rsc);                      rsc++;
-        xEv  = _mm_max_epi16(xEv, sv);
-
-        /* Load {MDI}(i-1,q) into mpv, dpv, ipv;
-         * {MDI}MX(q) is then the current, not the prev row
-         */
-        mpv = MMXf(q);
-        dpv = DMXf(q);
-        ipv = IMXf(q);
-
-        /* Do the delayed stores of {MD}(i,q) now that memory is usable */
-        MMXf(q) = sv;
-        DMXf(q) = dcv;
-
-        /* Calculate the next D(i,q+1) partially: M->D only;
-               * delay storage, holding it in dcv
-         */
-        dcv   = _mm_adds_epi16(sv, *tsc);  tsc++;
-        Dmaxv = _mm_max_epi16(dcv, Dmaxv);
-
-        /* Calculate and store I(i,q) */
-        sv     =                    _mm_adds_epi16(mpv, *tsc);  tsc++;
-        IMXf(q)= _mm_max_epi16 (sv, _mm_adds_epi16(ipv, *tsc)); tsc++;
-      }
-
-      /* Now the "special" states, which start from Mk->E (->C, ->J->B) */
-      xE = esl_sse_hmax_epi16(xEv);
-
-      if (xE >= sc_thresh) {
-        //hit score threshold. Add a window to the list, then reset scores.
-
-        /* Unpack and unstripe, then find the position responsible for the hit */
-        for (q = 0; q < Q; q++) {
-          tmp.v = MMXf(q);
-          for (z = 0; z < 8; z++)  { // unstripe
-            if ( tmp.i[z] == xE && (q+Q*z+1) <= om->M) {
-              // (q+Q*z+1) is the model position k at which the xE score is found
-              p7_hmmwindow_new(windowlist, 0, i, 0, (q+Q*z+1), 1, 0.0, p7_NOCOMPLEMENT );
-            }
-          }
-          MMXf(q) = IMXf(q) = DMXf(q) = _mm_set1_epi16(-32768); //reset score to start search for next vit window.
-        }
-
-      } else {
-
-
-        xN = xN + om->xw[p7O_N][p7O_LOOP];
-        xC = ESL_MAX(xC + om->xw[p7O_C][p7O_LOOP], xE + om->xw[p7O_E][p7O_MOVE]);
-        xJ = ESL_MAX(xJ + om->xw[p7O_J][p7O_LOOP], xE + om->xw[p7O_E][p7O_LOOP]);
-        xB = ESL_MAX(xJ + om->xw[p7O_J][p7O_MOVE], xN + om->xw[p7O_N][p7O_MOVE]);
-        /* and now xB will carry over into next i, and xC carries over after i=L */
-
-        /* Finally the "lazy F" loop (sensu [Farrar07]). We can often
-         * prove that we don't need to evaluate any D->D paths at all.
-         *
-         * The observation is that if we can show that on the next row,
-         * B->M(i+1,k) paths always dominate M->D->...->D->M(i+1,k) paths
-         * for all k, then we don't need any D->D calculations.
-         *
-         * The test condition is:
-         *      max_k D(i,k) + max_k ( TDD(k-2) + TDM(k-1) - TBM(k) ) < xB(i)
-         * So:
-         *   max_k (TDD(k-2) + TDM(k-1) - TBM(k)) is precalc'ed in om->dd_bound;
-         *   max_k D(i,k) is why we tracked Dmaxv;
-         *   xB(i) was just calculated above.
-         */
-        Dmax = esl_sse_hmax_epi16(Dmaxv);
-        if (Dmax + om->ddbound_w > xB)
-        {
-          /* Now we're obligated to do at least one complete DD path to be sure. */
-          /* dcv has carried through from end of q loop above */
-          dcv = _mm_slli_si128(dcv, 2);
-          dcv = _mm_or_si128(dcv, negInfv);
-          tsc = om->twv + 7*Q;  /* set tsc to start of the DD's */
-          for (q = 0; q < Q; q++)
-          {
-            DMXf(q) = _mm_max_epi16(dcv, DMXf(q));
-            dcv     = _mm_adds_epi16(DMXf(q), *tsc); tsc++;
-          }
-
-          /* We may have to do up to three more passes; the check
-           * is for whether crossing a segment boundary can improve
-           * our score.
-           */
-          do {
-            dcv = _mm_slli_si128(dcv, 2);
-            dcv = _mm_or_si128(dcv, negInfv);
-            tsc = om->twv + 7*Q;  /* set tsc to start of the DD's */
-            for (q = 0; q < Q; q++)
-            {
-              if (! esl_sse_any_gt_epi16(dcv, DMXf(q))) break;
-              DMXf(q) = _mm_max_epi16(dcv, DMXf(q));
-              dcv     = _mm_adds_epi16(DMXf(q), *tsc);   tsc++;
-            }
-          } while (q == Q);
-        }
-        else  /* not calculating DD? then just store the last M->D vector calc'ed.*/
-        {
-          dcv = _mm_slli_si128(dcv, 2);
-          DMXf(0) = _mm_or_si128(dcv, negInfv);
-        }
-      }
-#if p7_DEBUGGING
-      if (ox->do_dumping) p7_filtermx_DumpVFRow(ox, i, xE, 0, xJ, xB, xC);
-#endif
-  } /* end loop over sequence residues 1..L */
-
-  return eslOK;
-=======
   switch(om->simd){
     case SSE:
       return p7_ViterbiFilter_longtarget_sse(dsq, L, om, ox, filtersc, P, windowlist);
@@ -396,8 +190,7 @@
       break;
     default:
       p7_Fail("Unrecognized SIMD type passed to p7_ViterbiFilter_longtarget");  
-  }
->>>>>>> 329749dc
+    }
 
 }
 
