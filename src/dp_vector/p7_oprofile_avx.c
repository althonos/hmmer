--- conflicted
+++ resolved
@@ -167,12 +167,8 @@
   om->mode       = p7_NO_MODE;
   om->nj         = 0.0f;
   return om;
-<<<<<<< HEAD
-
-   ERROR:
-=======
+
  ERROR:
->>>>>>> 329749dc
   p7_oprofile_Destroy(om);
   return NULL;
 #endif //HAVE_AVX2
@@ -420,10 +416,7 @@
   om2->nj         = om1->nj;
   om2->max_length = om1->max_length;
   return om2;
-<<<<<<< HEAD
-
-=======
->>>>>>> 329749dc
+
  ERROR:
   p7_oprofile_Destroy(om2);
   return NULL;
@@ -431,10 +424,6 @@
 #ifndef HAVE_AVX2
   return NULL;  //stub so we have something to link if we don't have AVX2 support
 #endif
-<<<<<<< HEAD
-
-=======
->>>>>>> 329749dc
 }
 
 /*----------------- end, P7_OPROFILE structure ------------------*/
