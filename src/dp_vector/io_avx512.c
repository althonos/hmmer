/* Saving optimized profiles in two pieces: MSV part and the rest.
 * 
 * To accelerate hmmscan, which is limited by speed of HMM input,
 * hmmpress saves an optimized profile in two pieces. One file gets
 * a bare minimum of information needed to run the MSV filter.
 * The other file gets the rest of the profile. Both files are binary,
 * stored exactly as the <P7_OPROFILE> has the information internally.
 * 
 * By convention, hmmpress calls the two files <hmmfile>.h3f and
 * <hmmfile>.h3p, which nominally stand for "H3 filter" and "H3
 * profile".
 * 
 * Contents:
 *    1. Writing optimized profiles to two files.
 *    2. Reading optimized profiles in two stages.
 *    3. Utility routines.
 *    4. Benchmark driver.
 *    5. Unit tests.
 *    6. Test driver.
 *    7. Example.
 *    8. Copyright and license information.
 *    
 * TODO:
 *    - crossplatform binary compatibility (endedness and off_t)
 *    - Write() could save a tag (model #) instead of name for verifying
 *      that MSV and Rest parts match, saving a malloc for var-lengthed name
 *      in ReadRest().
 *    
 */
#include "p7_config.h"

#include <stdio.h>
#include <stdlib.h>
#include <string.h>

#ifdef HMMER_THREADS
#include <pthread.h>
#endif

#if p7_CPU_ARCH == intel
#include <xmmintrin.h>		/* SSE  */
#include <emmintrin.h>		/* SSE2 */
<<<<<<< HEAD
#ifdef HAVE_AVX512
#include <immintrin.h>
#include "esl_avx_512.h"
#endif
=======
#endif

>>>>>>> 329749dc
#include "easel.h"
#include "esl_alphabet.h"
#include "simdvec.h"
#include "base/p7_hmmfile.h"

#include "dp_vector/simdvec.h"
#include "dp_vector/p7_oprofile.h"
#include "dp_vector/io.h"


static uint32_t  v3f_fmagic = 0xb3e6e6f3; /* 3/f binary MSV file, SSE:     "3ffs" = 0x 33 66 66 73  + 0x80808080 */
static uint32_t  v3f_pmagic = 0xb3e6f0f3; /* 3/f binary profile file, SSE: "3fps" = 0x 33 66 70 73  + 0x80808080 */

static uint32_t  v3e_fmagic = 0xb3e5e6f3; /* 3/e binary MSV file, SSE:     "3efs" = 0x 33 65 66 73  + 0x80808080 */
static uint32_t  v3e_pmagic = 0xb3e5f0f3; /* 3/e binary profile file, SSE: "3eps" = 0x 33 65 70 73  + 0x80808080 */

static uint32_t  v3d_fmagic = 0xb3e4e6f3; /* 3/d binary MSV file, SSE:     "3dfs" = 0x 33 64 66 73  + 0x80808080 */
static uint32_t  v3d_pmagic = 0xb3e4f0f3; /* 3/d binary profile file, SSE: "3dps" = 0x 33 64 70 73  + 0x80808080 */

static uint32_t  v3c_fmagic = 0xb3e3e6f3; /* 3/c binary MSV file, SSE:     "3cfs" = 0x 33 63 66 73  + 0x80808080 */
static uint32_t  v3c_pmagic = 0xb3e3f0f3; /* 3/c binary profile file, SSE: "3cps" = 0x 33 63 70 73  + 0x80808080 */

static uint32_t  v3b_fmagic = 0xb3e2e6f3; /* 3/b binary MSV file, SSE:     "3bfs" = 0x 33 62 66 73  + 0x80808080 */
static uint32_t  v3b_pmagic = 0xb3e2f0f3; /* 3/b binary profile file, SSE: "3bps" = 0x 33 62 70 73  + 0x80808080 */

static uint32_t  v3a_fmagic = 0xe8b3e6f3; /* 3/a binary MSV file, SSE:     "h3fs" = 0x 68 33 66 73  + 0x80808080 */
static uint32_t  v3a_pmagic = 0xe8b3f0f3; /* 3/a binary profile file, SSE: "h3ps" = 0x 68 33 70 73  + 0x80808080 */


/*****************************************************************
 *# 1. Writing optimized profiles to two files.
 *****************************************************************/

/* Function:  p7_oprofile_Write()
 * Synopsis:  Write an optimized profile in two files.
 *
 * Purpose:   Write the MSV filter part of <om> to open binary stream
 *            <ffp>, and the rest of the model to <pfp>. These two
 *            streams will typically be <.h3f> and <.h3p> files 
 *            being created by hmmpress.
 *
 * Args:      ffp  - open binary stream for saving MSV filter part
 *            pfp  - open binary stream for saving rest of profile
 *            om   - optimized profile to save
 *
 * Returns:   <eslOK> on success.
 *
 * Throws:    <eslEWRITE> on any write failure, such as filling
 *            the disk.
 */
 // This version is unchanged from the original
int
p7_oprofile_Write_avx512(FILE *ffp, FILE *pfp, P7_OPROFILE *om)
{
<<<<<<< HEAD

#ifdef HAVE_AVX512  
=======
#ifdef HAVE_AVX512
>>>>>>> 329749dc
  int Q4   = P7_NVF_AVX(om->M);
  int Q8   = P7_NVW_AVX(om->M);
  int Q16  = P7_NVB_AVX(om->M);
  int Q16x = P7_NVB_AVX(om->M) + p7O_EXTRA_SB;
  int n    = strlen(om->name);
  int x;
  int status; 
  
  int byte_vector_length = P7_NVB_AVX_512(om->M) * 64; // # of 256-bit vectors required to hold M bytes * 32 bytes/vector
  int padded_byte_vector_length = (P7_NVB_AVX_512(om->M) + p7O_EXTRA_SB) * 64; // # of 128-bit vectors required to hold M bytes + extras * 32 bytes/vector
  int short_vector_length = P7_NVW_AVX_512(om->M) * 32;  // # of 256-bit vectors required to hold M shorts * 16 shorts/vector
  int float_vector_length = P7_NVF_AVX_512(om->M) * 16;  // # of 256-bit vectors required to hold M floats * 8 shorts/vector
  __m128i *tmp_buffer;  // buffer used for restriping values into 128-bit format
 ESL_ALLOC(tmp_buffer, sizeof(__m512i) * ESL_MAX(P7_NVF_AVX_512(om->M), P7_NVB_AVX_512(om->M)+ p7O_EXTRA_SB));  
 // allocate buffer for the largest size we'll need, which is when
 // we have M floating-point values or when we have a very small M and p70_EXTRA_SB dominates

  /* <ffp> is the part of the oprofile that MSVFilter() needs */
  if (fwrite((char *) &(v3f_fmagic),    sizeof(uint32_t), 1,           ffp) != 1)           ESL_EXCEPTION_SYS(eslEWRITE, "oprofile write failed");
  if (fwrite((char *) &(om->M),         sizeof(int),      1,           ffp) != 1)           ESL_EXCEPTION_SYS(eslEWRITE, "oprofile write failed");
  if (fwrite((char *) &(om->abc->type), sizeof(int),      1,           ffp) != 1)           ESL_EXCEPTION_SYS(eslEWRITE, "oprofile write failed");
  if (fwrite((char *) &n,               sizeof(int),      1,           ffp) != 1)           ESL_EXCEPTION_SYS(eslEWRITE, "oprofile write failed");
  if (fwrite((char *) om->name,         sizeof(char),     n+1,         ffp) != n+1)         ESL_EXCEPTION_SYS(eslEWRITE, "oprofile write failed");
  if (fwrite((char *) &(om->max_length),sizeof(int),      1,           ffp) != 1)           ESL_EXCEPTION_SYS(eslEWRITE, "oprofile write failed");
  if (fwrite((char *) &(om->tbm_b),     sizeof(uint8_t),  1,           ffp) != 1)           ESL_EXCEPTION_SYS(eslEWRITE, "oprofile write failed");  
  if (fwrite((char *) &(om->tec_b),     sizeof(uint8_t),  1,           ffp) != 1)           ESL_EXCEPTION_SYS(eslEWRITE, "oprofile write failed");  
  if (fwrite((char *) &(om->tjb_b),     sizeof(uint8_t),  1,           ffp) != 1)           ESL_EXCEPTION_SYS(eslEWRITE, "oprofile write failed");  
  if (fwrite((char *) &(om->scale_b),   sizeof(float),    1,           ffp) != 1)           ESL_EXCEPTION_SYS(eslEWRITE, "oprofile write failed");  
  if (fwrite((char *) &(om->base_b),    sizeof(uint8_t),  1,           ffp) != 1)           ESL_EXCEPTION_SYS(eslEWRITE, "oprofile write failed");  
  if (fwrite((char *) &(om->bias_b),    sizeof(uint8_t),  1,           ffp) != 1)           ESL_EXCEPTION_SYS(eslEWRITE, "oprofile write failed");  

  for (x = 0; x < om->abc->Kp; x++){
    p7_restripe_byte((char *) om->sbv[x], (char *) tmp_buffer, om->M, 512, 128);
    if (fwrite( (char *) tmp_buffer,    sizeof(char),  byte_vector_length,        ffp) != byte_vector_length)        ESL_EXCEPTION_SYS(eslEWRITE, "oprofile write failed");
  }
  
  for (x = 0; x < om->abc->Kp; x++){
    p7_restripe_byte((char *) om->rbv[x], (char *) tmp_buffer, om->M, 512, 128);
    if (fwrite( (char *) tmp_buffer,    sizeof(char),  byte_vector_length,         ffp) != byte_vector_length)         ESL_EXCEPTION_SYS(eslEWRITE, "oprofile write failed");
  }
  if (fwrite((char *) om->evparam,      sizeof(float),    p7_NEVPARAM, ffp) != p7_NEVPARAM) ESL_EXCEPTION_SYS(eslEWRITE, "oprofile write failed");
  if (fwrite((char *) om->offs,         sizeof(off_t),    p7_NOFFSETS, ffp) != p7_NOFFSETS) ESL_EXCEPTION_SYS(eslEWRITE, "oprofile write failed");
  if (fwrite((char *) om->compo,        sizeof(float),    p7_MAXABET,  ffp) != p7_MAXABET)  ESL_EXCEPTION_SYS(eslEWRITE, "oprofile write failed");
  if (fwrite((char *) &(v3f_fmagic),    sizeof(uint32_t), 1,           ffp) != 1)           ESL_EXCEPTION_SYS(eslEWRITE, "oprofile write failed"); /* sentinel */

  /* <pfp> gets the rest of the oprofile */
  if (fwrite((char *) &(v3f_pmagic),    sizeof(uint32_t), 1,           pfp) != 1)           ESL_EXCEPTION_SYS(eslEWRITE, "oprofile write failed");
  if (fwrite((char *) &(om->M),         sizeof(int),      1,           pfp) != 1)           ESL_EXCEPTION_SYS(eslEWRITE, "oprofile write failed");
  if (fwrite((char *) &(om->abc->type), sizeof(int),      1,           pfp) != 1)           ESL_EXCEPTION_SYS(eslEWRITE, "oprofile write failed");
  if (fwrite((char *) &n,               sizeof(int),      1,           pfp) != 1)           ESL_EXCEPTION_SYS(eslEWRITE, "oprofile write failed");
  if (fwrite((char *) om->name,         sizeof(char),     n+1,         pfp) != n+1)         ESL_EXCEPTION_SYS(eslEWRITE, "oprofile write failed");

  if (om->acc == NULL) {
    n = 0;
    if (fwrite((char *) &n,             sizeof(int),      1,           pfp) != 1)           ESL_EXCEPTION_SYS(eslEWRITE, "oprofile write failed");
  } else {
    n = strlen(om->acc);
    if (fwrite((char *) &n,             sizeof(int),      1,           pfp) != 1)           ESL_EXCEPTION_SYS(eslEWRITE, "oprofile write failed");
    if (fwrite((char *) om->acc,        sizeof(char),     n+1,         pfp) != n+1)         ESL_EXCEPTION_SYS(eslEWRITE, "oprofile write failed");
  }

  if (om->desc == NULL) {
    n = 0;
    if (fwrite((char *) &n,             sizeof(int),      1,           pfp) != 1)           ESL_EXCEPTION_SYS(eslEWRITE, "oprofile write failed");
  } else {
    n = strlen(om->desc);
    if (fwrite((char *) &n,             sizeof(int),      1,           pfp) != 1)           ESL_EXCEPTION_SYS(eslEWRITE, "oprofile write failed");
    if (fwrite((char *) om->desc,       sizeof(char),     n+1,         pfp) != n+1)         ESL_EXCEPTION_SYS(eslEWRITE, "oprofile write failed");
  }
  
  if (fwrite((char *) om->rf,           sizeof(char),     om->M+2,     pfp) != om->M+2)     ESL_EXCEPTION_SYS(eslEWRITE, "oprofile write failed");
  if (fwrite((char *) om->mm,           sizeof(char),     om->M+2,     pfp) != om->M+2)     ESL_EXCEPTION_SYS(eslEWRITE, "oprofile write failed");
  if (fwrite((char *) om->cs,           sizeof(char),     om->M+2,     pfp) != om->M+2)     ESL_EXCEPTION_SYS(eslEWRITE, "oprofile write failed");
  if (fwrite((char *) om->consensus,    sizeof(char),     om->M+2,     pfp) != om->M+2)     ESL_EXCEPTION_SYS(eslEWRITE, "oprofile write failed");

  /* ViterbiFilter part */
/* ViterbiFilter part */
   p7_restripe_short((int16_t *) om->twv_AVX_512, (int16_t *) tmp_buffer, short_vector_length*8, 512, 128);
  if (fwrite((int16_t *) tmp_buffer,             sizeof(int16_t),  short_vector_length*8,        pfp) != short_vector_length*8)        ESL_EXCEPTION_SYS(eslEWRITE, "oprofile write failed");
  
  for (x = 0; x < om->abc->Kp; x++){
    p7_restripe_short((int16_t *) om->rwv_AVX_512[x], (int16_t *) tmp_buffer, short_vector_length, 512, 128);
    if (fwrite( (int16_t *) tmp_buffer,       sizeof(int16_t), short_vector_length,          pfp) != short_vector_length)          ESL_EXCEPTION_SYS(eslEWRITE, "oprofile write failed");
  }
  for (x = 0; x < p7O_NXSTATES; x++)
    if (fwrite( (char *) om->xw[x],        sizeof(int16_t),  p7O_NXTRANS, pfp) != p7O_NXTRANS) ESL_EXCEPTION_SYS(eslEWRITE, "oprofile write failed");
  if (fwrite((char *) &(om->scale_w),      sizeof(float),    1,           pfp) != 1)           ESL_EXCEPTION_SYS(eslEWRITE, "oprofile write failed");  
  if (fwrite((char *) &(om->base_w),       sizeof(int16_t),  1,           pfp) != 1)           ESL_EXCEPTION_SYS(eslEWRITE, "oprofile write failed");  
  if (fwrite((char *) &(om->ddbound_w),    sizeof(int16_t),  1,           pfp) != 1)           ESL_EXCEPTION_SYS(eslEWRITE, "oprofile write failed");
  if (fwrite((char *) &(om->ncj_roundoff), sizeof(float),    1,           pfp) != 1)           ESL_EXCEPTION_SYS(eslEWRITE, "oprofile write failed");

  /* Forward/Backward part */
 /* Forward/Backward part */
  p7_restripe_float((float*) om->tfv_AVX_512, (float *) tmp_buffer, float_vector_length*8, 256, 128);
  if (fwrite((float *) tmp_buffer,          sizeof(float),   8*float_vector_length,        pfp) != 8*float_vector_length)        ESL_EXCEPTION_SYS(eslEWRITE, "oprofile write failed");
  
  for (x = 0; x < om->abc->Kp; x++){
    p7_restripe_float((float *) om->rfv_AVX_512[x], (float *) tmp_buffer, float_vector_length, 256, 128);
    if (fwrite( (float *) tmp_buffer,    sizeof(float),   float_vector_length,          pfp) != float_vector_length)          ESL_EXCEPTION_SYS(eslEWRITE, "oprofile write failed");
  }

  for (x = 0; x < p7O_NXSTATES; x++)
    if (fwrite( (char *) om->xf[x],     sizeof(float),    p7O_NXTRANS, pfp) != p7O_NXTRANS) ESL_EXCEPTION_SYS(eslEWRITE, "oprofile write failed");

  if (fwrite((char *)   om->cutoff,     sizeof(float),    p7_NCUTOFFS, pfp) != p7_NCUTOFFS) ESL_EXCEPTION_SYS(eslEWRITE, "oprofile write failed");
  if (fwrite((char *) &(om->nj),        sizeof(float),    1,           pfp) != 1)           ESL_EXCEPTION_SYS(eslEWRITE, "oprofile write failed");
  if (fwrite((char *) &(om->mode),      sizeof(int),      1,           pfp) != 1)           ESL_EXCEPTION_SYS(eslEWRITE, "oprofile write failed");
  if (fwrite((char *) &(om->L)   ,      sizeof(int),      1,           pfp) != 1)           ESL_EXCEPTION_SYS(eslEWRITE, "oprofile write failed");
  if (fwrite((char *) &(v3f_pmagic),    sizeof(uint32_t), 1,           pfp) != 1)           ESL_EXCEPTION_SYS(eslEWRITE, "oprofile write failed"); /* sentinel */

  free(tmp_buffer);
  return eslOK;

 ERROR:
  p7_Fail("Unable to allocate memory for temporary buffer in p7_oprofile_Write_avx");
  return eslEMEM;
<<<<<<< HEAD
#endif
#ifndef HAVE_AVX512
  return eslENORESULT;
=======
#endif /* HAVE_AVX512 */
#ifndef HAVE_AVX512
  return 0;
>>>>>>> 329749dc
#endif
}
/*---------------- end, writing oprofile ------------------------*/




/*****************************************************************
 * 2. Reading optimized profiles in two stages.
 *****************************************************************/

/* Function:  p7_oprofile_ReadMSV()
 * Synopsis:  Read MSV filter part of an optimized profile.
 *
 * Purpose:   Read the MSV filter part of a profile from the
 *            <.h3f> file associated with an open HMM file <hfp>.
 *            Allocate a new model, populate it with this minimal
 *            MSV filter information, and return a pointer to it
 *            in <*ret_om>. 
 *            
 *            Our alphabet may get set by the first HMM we read.  If
 *            <*byp_abc> is <NULL> at start, create a new alphabet and
 *            return a pointer to it in <*byp_abc>. If <*byp_abc> is
 *            non-<NULL>, it is assumed to be a pointer to an existing
 *            alphabet; we verify that the HMM's alphabet matches it
 *            and <*ret_abc> isn't changed.  This is the same
 *            convention used by <p7_hmmfile_Read()>.
 *            
 *            The <.h3f> file was opened automatically, if it existed,
 *            when the HMM file was opened with <p7_hmmfile_OpenE()>.
 *            
 *            When no more HMMs remain in the file, return <eslEOF>.
 *
 * Args:      hfp     - open HMM file, with associated .h3p file
 *            byp_abc - BYPASS: <*byp_abc == ESL_ALPHABET *> if known; 
 *                              <*byp_abc == NULL> if desired; 
 *                              <NULL> if unwanted.
 *            ret_om  - RETURN: newly allocated <om> with MSV filter
 *                      data filled in.
 *            
 * Returns:   <eslOK> on success. <*ret_om> is allocated here;
 *            caller free's with <p7_oprofile_Destroy()>.
 *            <*byp_abc> is allocated here if it was requested;
 *            caller free's with <esl_alphabet_Destroy()>.
 *            
 *            Returns <eslEFORMAT> if <hfp> has no <.h3f> file open,
 *            or on any parsing error.
 *            
 *            Returns <eslEINCOMPAT> if the HMM we read is incompatible
 *            with the existing alphabet <*byp_abc> led us to expect.
 *            
 *            On any returned error, <hfp->errbuf> contains an
 *            informative error message.
 *
 * Throws:    <eslEMEM> on allocation error.
 */

int
p7_oprofile_ReadMSV_avx512(P7_HMMFILE *hfp, ESL_ALPHABET **byp_abc, P7_OPROFILE **ret_om)
{
<<<<<<< HEAD
 #ifdef HAVE_AVX512 
=======
#ifdef HAVE_AVX512
>>>>>>> 329749dc
  P7_OPROFILE  *om = NULL;
  ESL_ALPHABET *abc = NULL;
  uint32_t      magic;
  off_t         roff;
  int           M, Q16, Q16x;
  int           x,n;
  int           alphatype;
  int           status;
__m128i *tmp_buffer;  // buffer used for restriping values from 128-bit format
  hfp->errbuf[0] = '\0';
  if (hfp->ffp == NULL) ESL_XFAIL(eslEFORMAT, hfp->errbuf, "no MSV profile file; hmmpress probably wasn't run");
  if (feof(hfp->ffp))   { status = eslEOF; goto ERROR; }	/* normal EOF: no more profiles */
  
  /* keep track of the starting offset of the MSV model */
  roff = ftello(hfp->ffp);

  if (! fread( (char *) &magic,     sizeof(uint32_t), 1, hfp->ffp)) { status = eslEOF; goto ERROR; }
  if (magic == v3a_fmagic)  ESL_XFAIL(eslEFORMAT, hfp->errbuf, "binary auxfiles are in an outdated HMMER format (3/a); please hmmpress your HMM file again");
  if (magic == v3b_fmagic)  ESL_XFAIL(eslEFORMAT, hfp->errbuf, "binary auxfiles are in an outdated HMMER format (3/b); please hmmpress your HMM file again");
  if (magic == v3c_fmagic)  ESL_XFAIL(eslEFORMAT, hfp->errbuf, "binary auxfiles are in an outdated HMMER format (3/c); please hmmpress your HMM file again");
  if (magic == v3d_fmagic)  ESL_XFAIL(eslEFORMAT, hfp->errbuf, "binary auxfiles are in an outdated HMMER format (3/d); please hmmpress your HMM file again");
  if (magic == v3e_fmagic)  ESL_XFAIL(eslEFORMAT, hfp->errbuf, "binary auxfiles are in an outdated HMMER format (3/e); please hmmpress your HMM file again");
  if (magic != v3f_fmagic)  ESL_XFAIL(eslEFORMAT, hfp->errbuf, "bad magic; not an HMM database?");

  if (! fread( (char *) &M,         sizeof(int),      1, hfp->ffp)) ESL_XFAIL(eslEFORMAT, hfp->errbuf, "failed to read model size M");
  if (! fread( (char *) &alphatype, sizeof(int),      1, hfp->ffp)) ESL_XFAIL(eslEFORMAT, hfp->errbuf, "failed to read alphabet type");  
  Q16  = P7_NVB_AVX_512(M);
  Q16x = P7_NVB_AVX_512(M) + p7O_EXTRA_SB;
 ESL_ALLOC(tmp_buffer, sizeof(__m512i) * ESL_MAX((P7_NVF_AVX(M) * 8), P7_NVB_AVX(M)+ p7O_EXTRA_SB)); // allocate temporary buffer now that
  // we know M
 int byte_vector_length = P7_NVB_AVX_512(M) * 64; // # of 256-bit vectors required to hold M bytes * 32 bytes/vector
  int padded_byte_vector_length = (P7_NVB_AVX_512(M) + p7O_EXTRA_SB) * 64; // # of 256-bit vectors required to hold M bytes + extras * 32 bytes/vector
  /* Set or verify alphabet. */
  /* Set or verify alphabet. */
  if (byp_abc == NULL || *byp_abc == NULL)	{	/* alphabet unknown: whether wanted or unwanted, make a new one */
    if ((abc = esl_alphabet_Create(alphatype)) == NULL)  ESL_XFAIL(eslEMEM, hfp->errbuf, "allocation failed: alphabet");
  } else {			/* alphabet already known: verify it against what we see in the HMM */
    abc = *byp_abc;
    if (abc->type != alphatype) 
      ESL_XFAIL(eslEINCOMPAT, hfp->errbuf, "Alphabet type mismatch: was %s, but current profile says %s", 
		esl_abc_DecodeType(abc->type), esl_abc_DecodeType(alphatype));
  }
  /* Now we know the sizes of things, so we can allocate. */
  if ((om = p7_oprofile_Create(M, abc, AVX512)) == NULL)         ESL_XFAIL(eslEMEM, hfp->errbuf, "allocation failed: oprofile");
  om->M = M;
  om->roff = roff;

  if (! fread((char *) &n,               sizeof(int),     1,           hfp->ffp)) ESL_XFAIL(eslEFORMAT, hfp->errbuf, "failed to read name length");
  ESL_ALLOC(om->name, sizeof(char) * (n+1));
  if (! fread((char *) om->name,         sizeof(char),    n+1,         hfp->ffp)) ESL_XFAIL(eslEFORMAT, hfp->errbuf, "failed to read name");

  if (! fread((char *) &(om->max_length),sizeof(int),     1,           hfp->ffp)) ESL_XFAIL(eslEFORMAT, hfp->errbuf, "failed to read max_length");
  if (! fread((char *) &(om->tbm_b),     sizeof(uint8_t), 1,           hfp->ffp)) ESL_XFAIL(eslEFORMAT, hfp->errbuf, "failed to read tbm");
  if (! fread((char *) &(om->tec_b),     sizeof(uint8_t), 1,           hfp->ffp)) ESL_XFAIL(eslEFORMAT, hfp->errbuf, "failed to read tec");
  if (! fread((char *) &(om->tjb_b),     sizeof(uint8_t), 1,           hfp->ffp)) ESL_XFAIL(eslEFORMAT, hfp->errbuf, "failed to read tjb");
  if (! fread((char *) &(om->scale_b),   sizeof(float),   1,           hfp->ffp)) ESL_XFAIL(eslEFORMAT, hfp->errbuf, "failed to read scale");
  if (! fread((char *) &(om->base_b),    sizeof(uint8_t), 1,           hfp->ffp)) ESL_XFAIL(eslEFORMAT, hfp->errbuf, "failed to read base");
  if (! fread((char *) &(om->bias_b),    sizeof(uint8_t), 1,           hfp->ffp)) ESL_XFAIL(eslEFORMAT, hfp->errbuf, "failed to read bias");

   for (x = 0; x < abc->Kp; x++){
    if (! fread((char *) tmp_buffer,     sizeof(char), padded_byte_vector_length,        hfp->ffp)) ESL_XFAIL(eslEFORMAT, hfp->errbuf, "failed to read ssv scores at %d [residue %c]", x, abc->sym[x]); 
     p7_restripe_byte((char *) tmp_buffer, (char*) om->sbv_AVX_512[x], padded_byte_vector_length, 128, 512);
  }
  for (x = 0; x < abc->Kp; x++){
    if (! fread((char *) tmp_buffer,     sizeof(char), byte_vector_length,         hfp->ffp)) ESL_XFAIL(eslEFORMAT, hfp->errbuf, "failed to read msv scores at %d [residue %c]", x, abc->sym[x]); 
    p7_restripe_byte((char *) tmp_buffer, (char *) om->rbv_AVX_512[x], byte_vector_length, 128, 512);
  }

  if (! fread((char *) om->evparam,      sizeof(float),   p7_NEVPARAM, hfp->ffp)) ESL_XFAIL(eslEFORMAT, hfp->errbuf, "failed to read stat params");
  if (! fread((char *) om->offs,         sizeof(off_t),   p7_NOFFSETS, hfp->ffp)) ESL_XFAIL(eslEFORMAT, hfp->errbuf, "failed to read hmmpfam offsets");
  if (! fread((char *) om->compo,        sizeof(float),   p7_MAXABET,  hfp->ffp)) ESL_XFAIL(eslEFORMAT, hfp->errbuf, "failed to read model composition");

  /* record ends with magic sentinel, for detecting binary file corruption */
  if (! fread( (char *) &magic,     sizeof(uint32_t), 1, hfp->ffp))  ESL_XFAIL(eslEFORMAT, hfp->errbuf, "no sentinel magic: .h3f file corrupted?");
  if (magic != v3f_fmagic)                                           ESL_XFAIL(eslEFORMAT, hfp->errbuf, "bad sentinel magic; .h3f file corrupted?");

  /* keep track of the ending offset of the MSV model */
  om->eoff = ftello(hfp->ffp) - 1;;

  /* MSV models are always multilocal. ReadRest() might override this later; that's ok. */
  om->mode = p7_LOCAL;
  om->nj   = 1.0f;

  if (byp_abc != NULL) *byp_abc = abc;  /* pass alphabet (whether new or not) back to caller, if caller wanted it */
  *ret_om = om;
  free(tmp_buffer);
  return eslOK;

 ERROR:
  if (abc != NULL && (byp_abc == NULL || *byp_abc == NULL)) esl_alphabet_Destroy(abc); /* destroy alphabet if we created it here */
  if (om != NULL) p7_oprofile_Destroy(om);
  *ret_om = NULL;
  return status;
<<<<<<< HEAD
#endif
#ifndef HAVE_AVX512
  return eslENORESULT;
#endif  
=======
#endif /* HAVE_AVX512 */
#ifndef HAVE_AVX512
  return 0;
#endif
>>>>>>> 329749dc
}

/* Function:  p7_oprofile_ReadInfoMSV()
 * Synopsis:  Read MSV filter info, but not the scores.
 *
 * Purpose:   Read just enough of the MSV filter header from the
 *            <.h3f> file associated with an open HMM file <hfp>
 *            to skip ahead to the next MSV filter. Allocate a new
 *            model, populate it with just the file offsets of this
 *            model and return a pointer to it in <*ret_om>. 
 *            
 *            The <.h3f> file was opened automatically, if it existed,
 *            when the HMM file was opened with <p7_hmmfile_OpenE()>.
 *            
 *            When no more HMMs remain in the file, return <eslEOF>.
 *
 * Args:      hfp     - open HMM file, with associated .h3p file
 *            byp_abc - BYPASS: <*byp_abc == ESL_ALPHABET *> if known; 
 *                              <*byp_abc == NULL> if desired; 
 *                              <NULL> if unwanted.
 *            ret_om  - RETURN: newly allocated <om> with partial MSV
 *                      filter data filled in.
 *            
 * Returns:   <eslOK> on success. <*ret_om> is allocated here;
 *            caller free's with <p7_oprofile_Destroy()>.
 *            <*byp_abc> is allocated here if it was requested;
 *            caller free's with <esl_alphabet_Destroy()>.
 *            
 *            Returns <eslEFORMAT> if <hfp> has no <.h3f> file open,
 *            or on any parsing error.
 *            
 *            Returns <eslEINCOMPAT> if the HMM we read is incompatible
 *            with the existing alphabet <*byp_abc> led us to expect.
 *            
 *            On any returned error, <hfp->errbuf> contains an
 *            informative error message.
 *
 * Throws:    <eslEMEM> on allocation error.
 */
int
p7_oprofile_ReadInfoMSV_avx512(P7_HMMFILE *hfp, ESL_ALPHABET **byp_abc, P7_OPROFILE **ret_om)
{
#ifdef HAVE_AVX512
  P7_OPROFILE  *om = NULL;
  ESL_ALPHABET *abc = NULL;
  uint32_t      magic;
  off_t         roff;
  int           M, Q16, Q16x;
  int           n;
  int           alphatype;
  int           status;

  hfp->errbuf[0] = '\0';
  if (hfp->ffp == NULL) ESL_XFAIL(eslEFORMAT, hfp->errbuf, "no MSV profile file; hmmpress probably wasn't run");
  if (feof(hfp->ffp))   { status = eslEOF; goto ERROR; }        /* normal EOF: no more profiles */

  /* keep track of the starting offset of the MSV model */
  roff = ftello(hfp->ffp);

  if (! fread( (char *) &magic,     sizeof(uint32_t), 1, hfp->ffp)) { status = eslEOF; goto ERROR; }
  if (magic == v3a_fmagic)  ESL_XFAIL(eslEFORMAT, hfp->errbuf, "binary auxfiles are in an outdated HMMER format (3/a); please hmmpress your HMM file again");
  if (magic == v3b_fmagic)  ESL_XFAIL(eslEFORMAT, hfp->errbuf, "binary auxfiles are in an outdated HMMER format (3/b); please hmmpress your HMM file again");
  if (magic == v3c_fmagic)  ESL_XFAIL(eslEFORMAT, hfp->errbuf, "binary auxfiles are in an outdated HMMER format (3/c); please hmmpress your HMM file again");
  if (magic == v3d_fmagic)  ESL_XFAIL(eslEFORMAT, hfp->errbuf, "binary auxfiles are in an outdated HMMER format (3/d); please hmmpress your HMM file again");
  if (magic == v3e_fmagic)  ESL_XFAIL(eslEFORMAT, hfp->errbuf, "binary auxfiles are in an outdated HMMER format (3/e); please hmmpress your HMM file again");
  if (magic != v3f_fmagic)  ESL_XFAIL(eslEFORMAT, hfp->errbuf, "bad magic; not an HMM database?");

  if (! fread( (char *) &M,         sizeof(int),      1, hfp->ffp)) ESL_XFAIL(eslEFORMAT, hfp->errbuf, "failed to read model size M");
  if (! fread( (char *) &alphatype, sizeof(int),      1, hfp->ffp)) ESL_XFAIL(eslEFORMAT, hfp->errbuf, "failed to read alphabet type");
  Q16  = P7_NVB(M);
  Q16x = P7_NVB(M) + p7O_EXTRA_SB;

  /* Set or verify alphabet. */
  if (byp_abc == NULL || *byp_abc == NULL)      {       /* alphabet unknown: whether wanted or unwanted, make a new one */
    if ((abc = esl_alphabet_Create(alphatype)) == NULL)  ESL_XFAIL(eslEMEM, hfp->errbuf, "allocation failed: alphabet");
  } else {                      /* alphabet already known: verify it against what we see in the HMM */
    abc = *byp_abc;
    if (abc->type != alphatype)
      ESL_XFAIL(eslEINCOMPAT, hfp->errbuf, "Alphabet type mismatch: was %s, but current profile says %s",
                esl_abc_DecodeType(abc->type), esl_abc_DecodeType(alphatype));
  }
  /* Now we know the sizes of things, so we can allocate. */
  P7_HARDWARE *hw;
  if ((hw = p7_hardware_Create ()) == NULL)  p7_Fail("Couldn't get HW information data structure");
  if ((om = p7_oprofile_Create(M, abc, hw->simd)) == NULL)         ESL_XFAIL(eslEMEM, hfp->errbuf, "allocation failed: oprofile");
  om->M = M;
  om->roff = roff;

  /* calculate the remaining length of the msv model */
  om->name = NULL;
  if (!fread((char *) &n, sizeof(int), 1, hfp->ffp)) ESL_XFAIL(eslEFORMAT, hfp->errbuf, "failed to read name length");
  roff += (sizeof(int) * 5);                      /* magic, model size, alphabet type, max length, name length */
  roff += (sizeof(char) * (n + 1));               /* name string and terminator '\0'                           */
  roff += (sizeof(float) + sizeof(uint8_t) * 5);  /* transition  costs, bias, scale and base                   */
  roff += (sizeof(__m128i) * abc->Kp * Q16x);     /* ssv scores                                                */
  roff += (sizeof(__m128i) * abc->Kp * Q16);      /* msv scores                                                */
  roff += (sizeof(float) * p7_NEVPARAM);          /* stat params                                               */
  roff += (sizeof(off_t) * p7_NOFFSETS);          /* hmmscan offsets                                           */
  roff += (sizeof(float) * p7_MAXABET);           /* model composition                                         */
  roff += sizeof(uint32_t);                       /* sentinel magic                                            */

  /* keep track of the ending offset of the MSV model */
  p7_oprofile_Position(hfp, roff);
  om->eoff = ftello(hfp->ffp) - 1;

  /* MSV models are always multilocal. ReadRest() might override this later; that's ok. */
  om->mode = p7_LOCAL;
  om->nj   = 1.0f;

  if (byp_abc != NULL) *byp_abc = abc;  /* pass alphabet (whether new or not) back to caller, if caller wanted it */
  *ret_om = om;
  return eslOK;

 ERROR:
  if (abc != NULL && (byp_abc == NULL || *byp_abc == NULL)) esl_alphabet_Destroy(abc); /* destroy alphabet if we created it here */
  if (om != NULL) p7_oprofile_Destroy(om);
  *ret_om = NULL;
  return status;
#endif /* HAVE_AVX512 */
#ifndef HAVE_AVX512
  return 0;
#endif
}

/* Function:  p7_oprofile_ReadRest()
 * Synopsis:  Read the rest of an optimized profile.
 *
 * Purpose:   Read the rest of an optimized profile <om> from
 *            the <.h3p> file associated with an open HMM
 *            file <hfp>. 
 *            
 *            This is the second part of a two-part calling sequence.
 *            The <om> here must be the result of a previous
 *            successful <p7_oprofile_ReadMSV()> call on the same
 *            open <hfp>.
 *
 * Args:      hfp - open HMM file, from which we've previously
 *                  called <p7_oprofile_ReadMSV()>.
 *            om  - optimized profile that was successfully
 *                  returned by  <p7_oprofile_ReadMSV()>.
 *
 * Returns:   <eslOK> on success, and <om> is now a complete
 *            optimized profile.
 *            
 *            Returns <eslEFORMAT> if <hfp> has no <.h3p> file open,
 *            or on any parsing error, and set <hfp->errbuf> to
 *            an informative error message.
 *
 * Throws:    <eslESYS> if an <fseek()> fails to reposition the
 *            binary <.h3p> file.
 *            
 *            <eslEMEM> on allocation error.
 */
int
p7_oprofile_ReadRest_avx512(P7_HMMFILE *hfp, P7_OPROFILE *om)
{
<<<<<<< HEAD
#ifdef HAVE_AVX512  
=======
#ifdef HAVE_AVX512
>>>>>>> 329749dc
  uint32_t      magic;
  int           M, Q4, Q8;
  int           x,n;
  char         *name = NULL;
  int           alphatype;
  int           status;
__m128i *tmp_buffer;  // buffer used for restriping values from 128-bit format
#ifdef HMMER_THREADS
  /* lock the mutex to prevent other threads from reading from the optimized
   * profile at the same time.
   */
  if (hfp->syncRead)
    {
      if (pthread_mutex_lock (&hfp->readMutex) != 0) ESL_EXCEPTION(eslESYS, "mutex lock failed");
    }
#endif
  hfp->errbuf[0] = '\0';
  if (hfp->pfp == NULL) ESL_XFAIL(eslEFORMAT, hfp->errbuf, "no MSV profile file; hmmpress probably wasn't run");
  ESL_ALLOC(tmp_buffer, sizeof(__m512i) * ESL_MAX((P7_NVF_AVX_512(om->M) * 8), P7_NVB_AVX_512(om->M)+ p7O_EXTRA_SB)); // allocate temporary buffer
  int short_vector_length = P7_NVW_AVX_512(om->M) * 32;  // # of 512-bit vectors required to hold M shorts * 32 shorts/vector
  int float_vector_length = P7_NVF_AVX_512(om->M) * 16;  // # of 126-bit vectors required to hold M floats * 16 shorts/vector
  /* Position the <hfp->pfp> using offset stored in <om> */
  if (fseeko(hfp->pfp, om->offs[p7_POFFSET], SEEK_SET) != 0)                       ESL_EXCEPTION(eslESYS, "fseeko() failed");
   
  if (! fread( (char *) &magic,          sizeof(uint32_t), 1,           hfp->pfp)) ESL_XFAIL(eslEFORMAT, hfp->errbuf, "failed to read magic");
  if (magic == v3a_pmagic) ESL_XFAIL(eslEFORMAT, hfp->errbuf, "binary auxfiles are in an outdated HMMER format (3/a); please hmmpress your HMM file again");
  if (magic == v3b_pmagic) ESL_XFAIL(eslEFORMAT, hfp->errbuf, "binary auxfiles are in an outdated HMMER format (3/b); please hmmpress your HMM file again");
  if (magic == v3c_pmagic) ESL_XFAIL(eslEFORMAT, hfp->errbuf, "binary auxfiles are in an outdated HMMER format (3/c); please hmmpress your HMM file again");
  if (magic == v3d_pmagic) ESL_XFAIL(eslEFORMAT, hfp->errbuf, "binary auxfiles are in an outdated HMMER format (3/d); please hmmpress your HMM file again");
  if (magic == v3e_pmagic) ESL_XFAIL(eslEFORMAT, hfp->errbuf, "binary auxfiles are in an outdated HMMER format (3/e); please hmmpress your HMM file again");
  if (magic != v3f_pmagic) ESL_XFAIL(eslEFORMAT, hfp->errbuf, "bad magic; not an HMM database file?");

  if (! fread( (char *) &M,              sizeof(int),      1,           hfp->pfp)) ESL_XFAIL(eslEFORMAT, hfp->errbuf, "failed to read model size M");
  if (! fread( (char *) &alphatype,      sizeof(int),      1,           hfp->pfp)) ESL_XFAIL(eslEFORMAT, hfp->errbuf, "failed to read alphabet type");  
  if (! fread( (char *) &n,              sizeof(int),      1,           hfp->pfp)) ESL_XFAIL(eslEFORMAT, hfp->errbuf, "failed to read name length");  
  if (M         != om->M)                                                          ESL_XFAIL(eslEFORMAT, hfp->errbuf, "p/f model length mismatch");
  if (alphatype != om->abc->type)                                                  ESL_XFAIL(eslEFORMAT, hfp->errbuf, "p/f alphabet type mismatch");

  ESL_ALLOC(name, sizeof(char) * (n+1));
  if (! fread( (char *) name,            sizeof(char),     n+1,         hfp->pfp)) ESL_XFAIL(eslEFORMAT, hfp->errbuf, "failed to read name");  
  if (strcmp(name, om->name) != 0)                                                 ESL_XFAIL(eslEFORMAT, hfp->errbuf, "p/f name mismatch");  
  
  if (! fread((char *) &n,               sizeof(int),      1,           hfp->pfp)) ESL_XFAIL(eslEFORMAT, hfp->errbuf, "failed to read accession length");
  if (n > 0) {
    ESL_ALLOC(om->acc, sizeof(char) * (n+1));
    if (! fread( (char *) om->acc,       sizeof(char),     n+1,         hfp->pfp)) ESL_XFAIL(eslEFORMAT, hfp->errbuf, "failed to read accession");      
  }
  if (! fread((char *) &n,               sizeof(int),      1,           hfp->pfp)) ESL_XFAIL(eslEFORMAT, hfp->errbuf, "failed to read description length");
  if (n > 0) {
    ESL_ALLOC(om->desc, sizeof(char) * (n+1));
    if (! fread( (char *) om->desc,      sizeof(char),     n+1,         hfp->pfp)) ESL_XFAIL(eslEFORMAT, hfp->errbuf, "failed to read description");      
  }

  if (! fread((char *) om->rf,           sizeof(char),     M+2,         hfp->pfp)) ESL_XFAIL(eslEFORMAT, hfp->errbuf, "failed to read rf annotation");
  if (! fread((char *) om->mm,           sizeof(char),     M+2,         hfp->pfp)) ESL_XFAIL(eslEFORMAT, hfp->errbuf, "failed to read mm annotation");
  if (! fread((char *) om->cs,           sizeof(char),     M+2,         hfp->pfp)) ESL_XFAIL(eslEFORMAT, hfp->errbuf, "failed to read cs annotation");
  if (! fread((char *) om->consensus,    sizeof(char),     M+2,         hfp->pfp)) ESL_XFAIL(eslEFORMAT, hfp->errbuf, "failed to read consensus annotation");

  Q4  = P7_NVF(om->M);
  Q8  = P7_NVW(om->M);
  if (! fread((int16_t *) tmp_buffer,             sizeof(int16_t),  8*short_vector_length,        hfp->pfp)) ESL_XFAIL(eslEFORMAT, hfp->errbuf, "failed to read <tu>, vitfilter transitions"); 
  p7_restripe_short((int16_t *) tmp_buffer, (int16_t*) om->twv_AVX_512, short_vector_length *8, 128, 256);
   for (x = 0; x < om->abc->Kp; x++){
    if (! fread( (char *) tmp_buffer,    sizeof(int16_t), short_vector_length,          hfp->pfp)) ESL_XFAIL(eslEFORMAT, hfp->errbuf, "failed to read <ru>[%d], vitfilter emissions for sym %c", x, om->abc->sym[x]);
    p7_restripe_short((int16_t *) tmp_buffer, (int16_t*) om->rwv_AVX_512[x], short_vector_length, 128, 256);
  }

  for (x = 0; x < p7O_NXSTATES; x++)
    if (! fread( (char *) om->xw[x],        sizeof(int16_t),  p7O_NXTRANS, hfp->pfp)) ESL_XFAIL(eslEFORMAT, hfp->errbuf, "failed to read <xu>[%d], vitfilter special transitions", x);
  if (! fread((char *) &(om->scale_w),      sizeof(float),    1,           hfp->pfp)) ESL_XFAIL(eslEFORMAT, hfp->errbuf, "failed to read scale_w");
  if (! fread((char *) &(om->base_w),       sizeof(int16_t),  1,           hfp->pfp)) ESL_XFAIL(eslEFORMAT, hfp->errbuf, "failed to read base_w");
  if (! fread((char *) &(om->ddbound_w),    sizeof(int16_t),  1,           hfp->pfp)) ESL_XFAIL(eslEFORMAT, hfp->errbuf, "failed to read ddbound_w");
  if (! fread((char *) &(om->ncj_roundoff), sizeof(float),    1,           hfp->pfp)) ESL_XFAIL(eslEFORMAT, hfp->errbuf, "failed to read ddbound_w");

if (! fread((char *) tmp_buffer,          sizeof(float),   8*float_vector_length,        hfp->pfp)) ESL_XFAIL(eslEFORMAT, hfp->errbuf, "failed to read <tf> transitions");
  p7_restripe_float((float *) tmp_buffer, (float*) om->tfv_AVX_512, float_vector_length *8, 128, 256);
  for (x = 0; x < om->abc->Kp; x++){
    if (! fread( (char *) tmp_buffer,    sizeof(float),   float_vector_length,          hfp->pfp)) ESL_XFAIL(eslEFORMAT, hfp->errbuf, "failed to read <rf>[%d] emissions for sym %c", x, om->abc->sym[x]);
  p7_restripe_float((float *) tmp_buffer, (float*) om->rfv_AVX_512[x], float_vector_length, 128, 256);
  }

    if (! fread( (char *) om->xf[x],     sizeof(float),    p7O_NXTRANS, hfp->pfp)) ESL_XFAIL(eslEFORMAT, hfp->errbuf, "failed to read <xf>[%d] special transitions", x);

  if (! fread((char *)   om->cutoff,     sizeof(float),    p7_NCUTOFFS, hfp->pfp)) ESL_XFAIL(eslEFORMAT, hfp->errbuf, "failed to read Pfam score cutoffs");
  if (! fread((char *) &(om->nj),        sizeof(float),    1,           hfp->pfp)) ESL_XFAIL(eslEFORMAT, hfp->errbuf, "failed to read nj");
  if (! fread((char *) &(om->mode),      sizeof(int),      1,           hfp->pfp)) ESL_XFAIL(eslEFORMAT, hfp->errbuf, "failed to read mode");
  if (! fread((char *) &(om->L)   ,      sizeof(int),      1,           hfp->pfp)) ESL_XFAIL(eslEFORMAT, hfp->errbuf, "failed to read L");

  /* record ends with magic sentinel, for detecting binary file corruption */
  if (! fread( (char *) &magic,     sizeof(uint32_t), 1, hfp->pfp))  ESL_XFAIL(eslEFORMAT, hfp->errbuf, "no sentinel magic: .h3p file corrupted?");
  if (magic != v3f_pmagic)                                           ESL_XFAIL(eslEFORMAT, hfp->errbuf, "bad sentinel magic; .h3p file corrupted?");

#ifdef HMMER_THREADS
  if (hfp->syncRead)
    {
      if (pthread_mutex_unlock (&hfp->readMutex) != 0) ESL_EXCEPTION(eslESYS, "mutex unlock failed");
    }
#endif

  free(name);
free(tmp_buffer);
  return eslOK;

 ERROR:

#ifdef HMMER_THREADS
  if (hfp->syncRead)
    {
      if (pthread_mutex_unlock (&hfp->readMutex) != 0) ESL_EXCEPTION(eslESYS, "mutex unlock failed");
    }
#endif

  if (name != NULL) free(name);
  return status;
<<<<<<< HEAD
 #endif
 #ifndef HAVE_AVX512
  return eslENORESULT;
#endif 
=======
#endif /* HAVE_AVX512 */
#ifndef HAVE_AVX512
  return 0;
#endif
>>>>>>> 329749dc
}
/*----------- end, reading optimized profiles -------------------*/

/*****************************************************************
 * @LICENSE@
 *
 * SVN $URL$
 * SVN $Id$
 *****************************************************************/<|MERGE_RESOLUTION|>--- conflicted
+++ resolved
@@ -40,15 +40,12 @@
 #if p7_CPU_ARCH == intel
 #include <xmmintrin.h>		/* SSE  */
 #include <emmintrin.h>		/* SSE2 */
-<<<<<<< HEAD
 #ifdef HAVE_AVX512
 #include <immintrin.h>
 #include "esl_avx_512.h"
 #endif
-=======
-#endif
-
->>>>>>> 329749dc
+#endif
+
 #include "easel.h"
 #include "esl_alphabet.h"
 #include "simdvec.h"
@@ -103,12 +100,8 @@
 int
 p7_oprofile_Write_avx512(FILE *ffp, FILE *pfp, P7_OPROFILE *om)
 {
-<<<<<<< HEAD
-
-#ifdef HAVE_AVX512  
-=======
 #ifdef HAVE_AVX512
->>>>>>> 329749dc
+
   int Q4   = P7_NVF_AVX(om->M);
   int Q8   = P7_NVW_AVX(om->M);
   int Q16  = P7_NVB_AVX(om->M);
@@ -225,15 +218,9 @@
  ERROR:
   p7_Fail("Unable to allocate memory for temporary buffer in p7_oprofile_Write_avx");
   return eslEMEM;
-<<<<<<< HEAD
 #endif
 #ifndef HAVE_AVX512
   return eslENORESULT;
-=======
-#endif /* HAVE_AVX512 */
-#ifndef HAVE_AVX512
-  return 0;
->>>>>>> 329749dc
 #endif
 }
 /*---------------- end, writing oprofile ------------------------*/
@@ -294,11 +281,8 @@
 int
 p7_oprofile_ReadMSV_avx512(P7_HMMFILE *hfp, ESL_ALPHABET **byp_abc, P7_OPROFILE **ret_om)
 {
-<<<<<<< HEAD
- #ifdef HAVE_AVX512 
-=======
 #ifdef HAVE_AVX512
->>>>>>> 329749dc
+
   P7_OPROFILE  *om = NULL;
   ESL_ALPHABET *abc = NULL;
   uint32_t      magic;
@@ -392,17 +376,10 @@
   if (om != NULL) p7_oprofile_Destroy(om);
   *ret_om = NULL;
   return status;
-<<<<<<< HEAD
 #endif
 #ifndef HAVE_AVX512
   return eslENORESULT;
 #endif  
-=======
-#endif /* HAVE_AVX512 */
-#ifndef HAVE_AVX512
-  return 0;
-#endif
->>>>>>> 329749dc
 }
 
 /* Function:  p7_oprofile_ReadInfoMSV()
@@ -559,11 +536,7 @@
 int
 p7_oprofile_ReadRest_avx512(P7_HMMFILE *hfp, P7_OPROFILE *om)
 {
-<<<<<<< HEAD
-#ifdef HAVE_AVX512  
-=======
 #ifdef HAVE_AVX512
->>>>>>> 329749dc
   uint32_t      magic;
   int           M, Q4, Q8;
   int           x,n;
@@ -678,17 +651,11 @@
 
   if (name != NULL) free(name);
   return status;
-<<<<<<< HEAD
+
  #endif
  #ifndef HAVE_AVX512
   return eslENORESULT;
 #endif 
-=======
-#endif /* HAVE_AVX512 */
-#ifndef HAVE_AVX512
-  return 0;
-#endif
->>>>>>> 329749dc
 }
 /*----------- end, reading optimized profiles -------------------*/
 
