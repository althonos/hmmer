--- conflicted
+++ resolved
@@ -62,25 +62,6 @@
   ox->M    = om->M;
   ox->Vw   = p7_VWIDTH_AVX / sizeof(int16_t);
   ox->type = p7F_VITFILTER;
-<<<<<<< HEAD
-
-  /* -infinity is -32768 */
-  // Want -32768 in the low 16 bits of negInfv_AVX
-  negInfv_AVX = _mm256_setzero_si256();
-  negInfv_AVX = _mm256_insert_epi16(negInfv_AVX, -32768, 0);
-  /* Initialization. In unsigned arithmetic, -infinity is -32768
-   */
-  for (q_AVX = 0; q_AVX < Q_AVX; q_AVX++)
-    MMX_AVXf(q_AVX) = IMX_AVXf(q_AVX) = DMX_AVXf(q_AVX) = _mm256_set1_epi16(-32768);
-  xN_AVX   = om->base_w;
-  xB_AVX   = xN_AVX + om->xw[p7O_N][p7O_MOVE];
-  xJ_AVX   = -32768;
-  xC_AVX   = -32768;
-  xE_AVX   = -32768;
-
-#ifdef p7_DEBUGGING
-  if (ox->do_dumping) p7_filtermx_DumpVFRow(ox, 0, xE_AVX, 0, xJ_AVX, xB_AVX, xC_AVX); /* first 0 is <rowi>: do header. second 0 is xN: always 0 here. */
-=======
   ESL_DASSERT1(( ox->Vw = om->V / sizeof(int16_t)));
 
   /* Initialization. In unsigned arithmetic, -infinity is -32768 */
@@ -94,7 +75,6 @@
 
 #if eslDEBUGLEVEL > 0
   if (ox->do_dumping) p7_filtermx_DumpVFRow(ox, 0, xE, 0, xJ, xB, xC); /* first 0 is <rowi>: do header. second 0 is xN: always 0 here. */
->>>>>>> 6c8b7a86
 #endif
 
   for (i = 1; i <= L; i++)
@@ -182,13 +162,8 @@
 	  DMXf(0) = esl_avx_rightshift_int16(dcv, neginfmask);
 	}
 
-<<<<<<< HEAD
-#ifdef p7_DEBUGGING
-      if (ox->do_dumping) p7_filtermx_DumpVFRow(ox, i, xE_AVX, 0, xJ_AVX, xB_AVX, xC_AVX);   
-=======
 #if eslDEBUGLEVEL > 0
       if (ox->do_dumping) p7_filtermx_DumpVFRow(ox, i, xE, 0, xJ, xB, xC);   
->>>>>>> 6c8b7a86
 #endif
     } /* end loop over sequence residues 1..L */
 
