/* Forwards/Backwards filters
 * 
 * See fwdfilter.md for notes.
 *
 * Contents:
 *    1. ForwardFilter() and BackwardFilter() API.
 *    2. CPU dispatching to vector implementations.
 *    3. Stats driver (memory requirements)
 *    4. Benchmark driver.
 *    5. Unit tests.
 *    6. Test driver.
 *    7. Example.
 */
#include "p7_config.h"

#include "easel.h"
#include "esl_cpu.h"

#include "dp_vector/p7_oprofile.h"
#include "dp_vector/p7_checkptmx.h"
#include "dp_sparse/p7_sparsemx.h"
#include "dp_vector/fwdfilter.h"


static int fwdfilter_dispatcher(const ESL_DSQ *dsq, int L, const P7_OPROFILE *om, P7_CHECKPTMX *ox, float *opt_sc);
static int bckfilter_dispatcher(const ESL_DSQ *dsq, int L, const P7_OPROFILE *om, P7_CHECKPTMX *ox, P7_SPARSEMASK *sm, float sm_thresh);



/*****************************************************************
 * 1. ForwardFilter, BackwardFilter API calls
 *****************************************************************/

/* Function:  p7_ForwardFilter()
 * Synopsis:  Checkpointed striped vector Forward calculation, producing score.
 *
 * Purpose:   Calculate the Forward algorithm for target sequence <dsq>
 *            of <L> residues aligned to query profile <om>, using the
 *            checkpointed DP matrix <ox> provided by the caller. Upon
 *            successful return, <ox> contains the filled Forward
 *            matrix, and <*opt_sc> optionally contains the raw Forward
 *            score in nats.
 *            
 *            <ox> will be reallocated, if needed, for the MxL problem;
 *            caller does not need to call <p7_checkptmx_Reinit()> itself.
 *  
 * Args:      dsq    - digital target sequence, 1..L
 *            L      - length of dsq, residues
 *            om     - optimized profile (multihit local)
 *            ox     - checkpointed DP matrix
 *            opt_sc - optRETURN: raw Forward score (nats)
 *
 * Returns:   <eslOK> on success, <ox> contains the checkpointed
 *            Forward matrix calculation, and <*opt_sc> optionally
 *            has the raw Forward score in nats.
 *
 * Throws:    <eslEMEM> on reallocation error.
 * 
 * Xref:      For layout of checkpointed <ox> see exegesis in p7_checkptmx.h.
 */
int 
(*p7_ForwardFilter)(const ESL_DSQ *dsq, int L, const P7_OPROFILE *om, P7_CHECKPTMX *ox, float *opt_sc) =
  fwdfilter_dispatcher;


/* Function:  p7_BackwardFilter()
 * Synopsis:  Checkpointed striped vector Backward calculation, producing sparse mask.
 *
 * Purpose:   Given a target sequence <dsq> of length <L>, a query model
 *            <om>, and a DP matrix <ox> resulting from a successful
 *            call to <p7_ForwardFilter()>; calculate the Backward and
 *            posterior decoding algorithms. On each row <i=1..L>, use
 *            posterior decoding to determine which <i,k> cells pass a
 *            significance threshold for inclusion in the sparse DP
 *            mask. Store those sparse cells in <sm>, which the caller
 *            allocates (or reuses) and provides. <sm> will be resized
 *            here as needed; caller does not need to call 
 *            <p7_sparsemask_Reinit()> on it.
 *            
 *            
 * Args:      dsq       - digital target sequence, 1..L
 *            L         - length of dsq, residues
 *            om        - optimized profile (multihit local)
 *            ox        - checkpointed DP matrix, ForwardFilter already run
 *            sm        - allocated P7_SPARSEMASK structure to hold sparse DP mask
 *            sm_thresh - Threshold for determining 'significant' posterior
 *                        alignment probability, passed in to posterior_decode_row()
 *
 * Throws:    <eslEINVAL> if something's awry with a data structure's internals.
 *            <eslEMEM> on allocation failure.
 */
int
(*p7_BackwardFilter)(const ESL_DSQ *dsq, int L, const P7_OPROFILE *om, P7_CHECKPTMX *ox, P7_SPARSEMASK *sm, float sm_thresh) =
  bckfilter_dispatcher;

/*----------- end forward/backward API calls --------------------*/



/*****************************************************************
 * 2. CPU dispatching to vector implementations.
 *****************************************************************/

static int 
fwdfilter_dispatcher(const ESL_DSQ *dsq, int L, const P7_OPROFILE *om, P7_CHECKPTMX *ox, float *opt_sc)
{
  /* When a platform supports more than one vector implementation, 
   * put fastest one first to prefer enabling it over others.
   */
#ifdef eslENABLE_AVX512
  if (esl_cpu_has_avx512())
    {
      p7_ForwardFilter = p7_ForwardFilter_avx512;
      return p7_ForwardFilter_avx512(dsq, L, om, ox, opt_sc);
    }
#endif

#ifdef eslENABLE_AVX
  if (esl_cpu_has_avx())
    {
      p7_ForwardFilter = p7_ForwardFilter_avx;
      return p7_ForwardFilter_avx(dsq, L, om, ox, opt_sc);
    }
#endif

#ifdef eslENABLE_SSE4
  if (esl_cpu_has_sse4())
    {
      p7_ForwardFilter = p7_ForwardFilter_sse;
      return p7_ForwardFilter_sse(dsq, L, om, ox, opt_sc);
    }
#endif
  
#ifdef eslENABLE_NEON
  p7_ForwardFilter = p7_ForwardFilter_neon;
  return p7_ForwardFilter_neon(dsq, L, om, ox, opt_sc);
#endif

#ifdef eslENABLE_VMX
  p7_ForwardFilter = p7_ForwardFilter_vmx;
  return p7_ForwardFilter_vmx(dsq, L, om, ox, opt_sc);
#endif

  p7_Die((char *)"fwdfilter_dispatcher found no vector implementation - that shouldn't happen.");
}




static int
bckfilter_dispatcher(const ESL_DSQ *dsq, int L, const P7_OPROFILE *om, P7_CHECKPTMX *ox, P7_SPARSEMASK *sm, float sm_thresh)
{
#ifdef eslENABLE_AVX512
  if (esl_cpu_has_avx512())
    {
      p7_BackwardFilter = p7_BackwardFilter_avx512;
      return p7_BackwardFilter_avx512(dsq, L, om, ox, sm, sm_thresh);
    }
#endif

#ifdef eslENABLE_AVX
  if (esl_cpu_has_avx())
    {
      p7_BackwardFilter = p7_BackwardFilter_avx;
      return p7_BackwardFilter_avx(dsq, L, om, ox, sm, sm_thresh);
    }
#endif

#ifdef eslENABLE_SSE4
  if (esl_cpu_has_sse4())
    {
      p7_BackwardFilter = p7_BackwardFilter_sse;
      return p7_BackwardFilter_sse(dsq, L, om, ox, sm, sm_thresh);
    }
#endif
  
#ifdef eslENABLE_NEON
  p7_BackwardFilter = p7_BackwardFilter_neon;
  return p7_BackwardFilter_neon(dsq, L, om, ox, sm, sm_thresh);
#endif

#ifdef eslENABLE_VMX
  p7_BackwardFilter = p7_BackwardFilter_vmx;
  return p7_BackwardFilter_vmx(dsq, L, om, ox, sm, sm_thresh);
#endif

  p7_Die((char *)"bckfilter_dispatcher found no vector implementation - that shouldn't happen.");
}







/*****************************************************************
 * 3. Stats driver: memory requirement profiling 
 *****************************************************************/

/* In production pipeline, there are up to three sorts of DP matrices
 * in play:
 *    VF    Viterbi filter
 *    CHK   checkpointed Forward/Backward
 *    SP    sparse DP
 * and the reference implementation has one, for our baseline:
 *    REF   reference DP implementation of everything
 * and, the sparse DP implementation also requires a sparse mask,
 * which is of on the same memory usage order as the DP matrix:
 *    SM    sparse DP mask
 * We count it separately here because we will typically have one
 * mask, for up to four (V/F/B/D) matrices in play.
 *    
 * SSV is O(1) and has no DP matrix. (All calculations in registers.)
 * VF is O(M).
 * CHK is O(M \sqrt L)
 * SP and SM are O(L) when a nonzero sparsity posterior threshold is used in the f/b filter.
 * REF is O(ML). 
 * 
 * The goal of this driver is to characterize the minimal memory
 * requirements for each, and in particular, for sparse DP.  VF,
 * CHK, and REF minimal requirements are completely determined by
 * dimensions M and L. The requirement of SP, though, is an empirical
 * question of how many sparse cells get included by the f/b filter.
 * This driver runs the f/b filter, using one query profile, against a
 * target seq db, and for each profile/seq comparison, it prints a
 * line summarizing all the minimal memory requirements.
 * 
 * Note that even though we're empirically characterizing the typical
 * minimum requirement of SP, it nonetheless does have a proven O(L)
 * memory complexity for a nonzero posterior prob threshold in f/b
 * filter.
 * 
 * Note also that this is characterizing the "minimal" requirement,
 * not the actual allocated size of the various matrices, which tend
 * to grow depending on previous requirements. We're not testing our
 * reallocation strategy here. We might use these statistics to help
 * refine that strategy.
 */
#ifdef p7FWDFILTER_STATS
#include "p7_config.h"

#include "easel.h"
#include "esl_alphabet.h"
#include "esl_exponential.h"
#include "esl_gumbel.h"
#include "esl_getopts.h"
#include "esl_sq.h"
#include "esl_sqio.h"

#include "hmmer.h"

static ESL_OPTIONS options[] = {
  /* name           type      default  env  range  toggles reqs incomp  help                                       docgroup*/
  { "-h",        eslARG_NONE,   FALSE, NULL, NULL,   NULL,  NULL, NULL, "show brief help on version and usage",             0 },
  {  0, 0, 0, 0, 0, 0, 0, 0, 0, 0 },
};
static char usage[]  = "[-options] <hmmfile> <seqfile>";
static char banner[] = "stats driver, ForwardFilter()";

int 
main(int argc, char **argv)
{
  ESL_GETOPTS    *go      = p7_CreateDefaultApp(options, 2, argc, argv, banner, usage);
  char           *hmmfile = esl_opt_GetArg(go, 1);
  char           *seqfile = esl_opt_GetArg(go, 2);
  ESL_ALPHABET   *abc     = NULL;
  P7_HMMFILE     *hfp     = NULL;
  P7_HMM         *hmm     = NULL;
  P7_BG          *bg      = NULL;
  P7_PROFILE     *gm      = NULL;
  P7_OPROFILE    *om      = NULL;
  P7_FILTERMX    *fx      = NULL;
  P7_CHECKPTMX   *ox      = NULL;
  P7_SPARSEMASK  *sm      = NULL;
  ESL_SQ         *sq      = NULL;
  ESL_SQFILE     *sqfp    = NULL;
  int             format  = eslSQFILE_UNKNOWN;
  float           fraw, nullsc, fsc, ssvsc;
  float           vfmem, fbmem, smmem, spmem, refmem;
  double          P;
  int             status;

  /* Read in one HMM */
  if (p7_hmmfile_OpenE(hmmfile, NULL, &hfp, NULL) != eslOK) p7_Fail("Failed to open HMM file %s", hmmfile);
  if (p7_hmmfile_Read(hfp, &abc, &hmm)            != eslOK) p7_Fail("Failed to read HMM");

  /* Open sequence file for reading */
  sq     = esl_sq_CreateDigital(abc);
  status = esl_sqfile_Open(seqfile, format, NULL, &sqfp);
  if      (status == eslENOTFOUND) p7_Fail("No such file.");
  else if (status == eslEFORMAT)   p7_Fail("Format unrecognized.");
  else if (status == eslEINVAL)    p7_Fail("Can't autodetect stdin or .gz.");
  else if (status != eslOK)        p7_Fail("Open failed, code %d.", status);

  /* create default null model, then create and optimize profile */
  bg = p7_bg_Create(abc);               
  gm = p7_profile_Create(hmm->M, abc); 
  p7_profile_Config(gm, hmm, bg);
  om = p7_oprofile_Create(gm->M, abc);
  p7_oprofile_Convert(gm, om);
  
  /* Initially allocate matrices for a default sequence size, 500; 
   * we resize as needed for each individual target seq 
   */
  fx  = p7_filtermx_Create  (gm->M);
  ox  = p7_checkptmx_Create (gm->M, 500, ESL_MBYTES(32));  
  sm  = p7_sparsemask_Create(gm->M, 500);

  printf("# %-28s %-30s %9s %9s %9s %9s %9s %9s %9s\n",
	 "target seq", "query profile", "score", "P-value", "VF (KB)", "CHK (MB)", "SM (MB)", "SP (MB)", "REF (MB)");
  printf("# %-28s %-30s %9s %9s %9s %9s %9s %9s %9s %9s\n",
	 "----------------------------", "------------------------------",  "---------", "---------", "---------", "---------", "---------", "---------", "---------");
  
  while ((status = esl_sqio_Read(sqfp, sq)) == eslOK)
    {
      p7_oprofile_ReconfigLength(om, sq->n);
      p7_profile_SetLength      (gm, sq->n);
      p7_bg_SetLength(bg,            sq->n);

      p7_checkptmx_Reinit(ox, om->M, sq->n); 

      p7_bg_NullOne  (bg, sq->dsq, sq->n, &nullsc);

      /* Filter insig hits, partially simulating the real pipeline */
      p7_SSVFilter(sq->dsq, sq->n, om, &msvsc);
      ssvsc = (ssvsc - nullsc) / eslCONST_LOG2;
      P     =  esl_gumbel_surv(ssvsc,  om->evparam[p7_SMU],  om->evparam[p7_SLAMBDA]);
      if (P > 0.02) goto NEXT_SEQ;

      p7_ForwardFilter (sq->dsq, sq->n, om, ox, &fraw);
      p7_BackwardFilter(sq->dsq, sq->n, om, ox, sm, p7_SPARSIFY_THRESH);

      /* Calculate minimum memory requirements for each step */
      vfmem  = (double) p7_filtermx_MinSizeof(om->M)            / 1024.;
      fbmem  = (double) p7_checkptmx_MinSizeof(om->M, sq->n)    / 1024. / 1024.;
      smmem  = (double) p7_sparsemask_MinSizeof(sm)             / 1024. / 1024.;
      spmem  = (double) p7_sparsemx_MinSizeof(sm)               / 1024. / 1024.;
      refmem = (double) p7_refmx_MinSizeof(om->M, sq->n)        / 1024. / 1024.;

      fsc  =  (fraw-nullsc) / eslCONST_LOG2;
      P    = esl_exp_surv(fsc,   om->evparam[p7_FTAU],  om->evparam[p7_FLAMBDA]);

      printf("%-30s %-30s %9.2f %9.2g %9.3f %9.3f %9.3f %9.3f %9.3f\n",
	     sq->name,
	     hmm->name,
	     fsc, P,
	     vfmem,
	     fbmem, 
	     smmem,
	     spmem,
	     refmem);
	     
    NEXT_SEQ:
      esl_sq_Reuse(sq);
      p7_sparsemask_Reuse(sm);
    }

  printf("# SPARSEMASK: kmem reallocs: %d\n", sm->n_krealloc);
  printf("#             seg reallocs:  %d\n", sm->n_srealloc);
  printf("#             row reallocs:  %d\n", sm->n_rrealloc);

  esl_sq_Destroy(sq);
  esl_sqfile_Close(sqfp);
  p7_sparsemask_Destroy(sm);
  p7_checkptmx_Destroy(ox);
  p7_filtermx_Destroy(fx);
  p7_oprofile_Destroy(om);
  p7_profile_Destroy(gm);
  p7_bg_Destroy(bg);
  p7_hmm_Destroy(hmm);
  p7_hmmfile_Close(hfp);
  esl_alphabet_Destroy(abc);
  esl_getopts_Destroy(go);
  return 0;
}


#endif
/*--------------- end, stats driver -----------------------------*/


/*****************************************************************
 * 4. Benchmark
 *****************************************************************/

#ifdef p7FWDFILTER_BENCHMARK
#include "p7_config.h"

#include "easel.h"
#include "esl_alphabet.h"
#include "esl_getopts.h"
#include "esl_random.h"
#include "esl_randomseq.h"
#include "esl_stopwatch.h"
#include "esl_vectorops.h"

#include "hmmer.h"

#define SIMDOPTS "--sse,--avx,--avx512"

static ESL_OPTIONS options[] = {
  /* name           type      default  env  range   toggles reqs incomp  help                                       docgroup*/
  { "-h",        eslARG_NONE,   FALSE, NULL, NULL,     NULL,  NULL, NULL, "show brief help on version and usage",           0 },
  { "-s",        eslARG_INT,      "0", NULL, NULL,     NULL,  NULL, NULL, "set random number seed to <n>",                  0 },
  { "-F",        eslARG_NONE,   FALSE, NULL, NULL,     NULL,  NULL, NULL, "only benchmark Forward",                         0 },
  { "-L",        eslARG_INT,    "400", NULL, "n>0",    NULL,  NULL, NULL, "length of random target seqs",                   0 },
  { "-N",        eslARG_INT,  "20000", NULL, "n>0",    NULL,  NULL, NULL, "number of random target seqs",                   0 },
  { "--sse",     eslARG_NONE,    NULL, NULL,  NULL,SIMDOPTS,  NULL, NULL, "force using the SSE4 implementation",            0 },
  { "--avx",     eslARG_NONE,    NULL, NULL,  NULL,SIMDOPTS,  NULL, NULL, "force using the AVX2 implementation",            0 },
  { "--avx512",  eslARG_NONE,    NULL, NULL,  NULL,SIMDOPTS,  NULL, NULL, "force using the AVX512 implementation",          0 },
  {  0, 0, 0, 0, 0, 0, 0, 0, 0, 0 },
};
static char usage[]  = "[-options] <hmmfile>";
static char banner[] = "benchmark driver for checkpointed ForwardFilter()";

int 
main(int argc, char **argv)
{
  ESL_GETOPTS    *go      = p7_CreateDefaultApp(options, 1, argc, argv, banner, usage);
  char           *hmmfile = esl_opt_GetArg(go, 1);
  ESL_STOPWATCH  *w       = esl_stopwatch_Create();
  ESL_RANDOMNESS *r       = esl_randomness_CreateFast(esl_opt_GetInteger(go,(char *)  "-s"));
  ESL_ALPHABET   *abc     = NULL;
  P7_HMMFILE     *hfp     = NULL;
  P7_HMM         *hmm     = NULL;
  P7_BG          *bg      = NULL;
  P7_PROFILE     *gm      = NULL;
  P7_OPROFILE    *om      = NULL;
  P7_CHECKPTMX   *ox      = NULL;
  P7_SPARSEMASK  *sm      = NULL;
  int             L       = esl_opt_GetInteger(go,(char *)  "-L");
  int             N       = esl_opt_GetInteger(go,(char *)  "-N");
  ESL_DSQ       **dsq     = (ESL_DSQ **) malloc(N * sizeof(ESL_DSQ *));
  int             i;
  float           sc;
  double          Mcs;

  /* Overriding the CPU dispatcher */
  if      (esl_opt_GetBoolean(go, "--sse"))    { p7_ForwardFilter = p7_ForwardFilter_sse;    p7_BackwardFilter = p7_BackwardFilter_sse;    }
  else if (esl_opt_GetBoolean(go, "--avx"))    { p7_ForwardFilter = p7_ForwardFilter_avx;    p7_BackwardFilter = p7_BackwardFilter_avx;    }
  else if (esl_opt_GetBoolean(go, "--avx512")) { p7_ForwardFilter = p7_ForwardFilter_avx512; p7_BackwardFilter = p7_BackwardFilter_avx512; }

  if (p7_hmmfile_OpenE(hmmfile, NULL, &hfp, NULL) != eslOK) p7_Fail("Failed to open HMM file %s", hmmfile);
  if (p7_hmmfile_Read(hfp, &abc, &hmm)            != eslOK) p7_Fail("Failed to read HMM");


  bg = p7_bg_Create(abc);
  p7_bg_SetLength(bg, L);

  gm = p7_profile_Create(hmm->M, abc);
  p7_profile_Config(gm, hmm, bg);
  p7_profile_SetLength(gm, L);

  om = p7_oprofile_Create(gm->M, abc);
  p7_oprofile_Convert(gm, om);

  ox  = p7_checkptmx_Create (om->M, L, ESL_MBYTES(32));
  sm  = p7_sparsemask_Create(om->M, L);

  for (i = 0; i < N; i++) 
    {
      dsq[i] = (ESL_DSQ *) malloc(sizeof(ESL_DSQ) * (L+2));
      esl_rsq_xfIID(r, bg->f, abc->K, L, dsq[i]);
    }


  esl_stopwatch_Start(w);
  for (i = 0; i < N; i++)
    {
      p7_ForwardFilter(dsq[i], L, om, ox, &sc);
      if (! esl_opt_GetBoolean(go, (char *) "-F"))                             // Backward filter depends on having run Forward first.
        {                                                             // You can't run it separately.
	  p7_BackwardFilter(dsq[i], L, om, ox, sm, p7_SPARSIFY_THRESH);
	  esl_vec_IReverse(sm->kmem, sm->kmem, sm->ncells);
	}
      p7_sparsemask_Reuse(sm);
    }
  esl_stopwatch_Stop(w);


  Mcs        = (double) N * (double) L * (double) gm->M * 1e-6 / (double) w->elapsed;

  printf("# implementation: ");
  if      (esl_opt_GetBoolean(go, "--sse"))    printf("SSE\n");
  else if (esl_opt_GetBoolean(go, "--avx"))    printf("AVX\n");
  else if (esl_opt_GetBoolean(go, "--avx512")) printf("AVX512\n");
  else                                         printf("%s\n", esl_cpu_Get());
  esl_stopwatch_Display(stdout, w, "# CPU time: ");

  printf("# M    = %d\n", gm->M);
  printf("# %.1f Mc/s\n", Mcs);

  for (i = 0; i < N; i++) free(dsq[i]);
  free(dsq);
  p7_checkptmx_Destroy(ox);
  p7_sparsemask_Destroy(sm);
  p7_oprofile_Destroy(om);
  p7_profile_Destroy(gm);
  p7_bg_Destroy(bg);
  p7_hmm_Destroy(hmm);
  p7_hmmfile_Close(hfp);
  esl_alphabet_Destroy(abc);
  esl_stopwatch_Destroy(w);
  esl_randomness_Destroy(r);
  esl_getopts_Destroy(go);
  return 0;
}
#endif /*p7FWDFILTER_BENCHMARK*/
/*-------------------- end, benchmark ---------------------------*/


/*****************************************************************
 * 6. Unit tests
 *****************************************************************/
#ifdef p7FWDFILTER_TESTDRIVE
#include "esl_random.h"
#include "esl_randomseq.h"
#include "esl_sqio.h"

#include "search/modelconfig.h"
#include "misc/logsum.h"
#include "misc/emit.h"

#include "dp_reference/reference_fwdback.h"
#include "dp_reference/reference_decoding.h"

/* Compare scores of Forward, Backward to those from the reference
 * implementation.
 * 
 */
static void
utest_scores(ESL_RANDOMNESS *r, ESL_ALPHABET *abc, P7_BG *bg, int M, int L, int N, int64_t ramlimit)
{
  char           msg[]  = "fwdfilter scores unit test failed";
  P7_HMM        *hmm    = NULL;
  P7_PROFILE    *gm     = NULL;
  P7_OPROFILE   *om     = NULL;
  ESL_DSQ       *dsqmem = (ESL_DSQ *) malloc(sizeof(ESL_DSQ) * (L+2));
  ESL_DSQ       *dsq    = NULL;
  int            tL     = 0;
  ESL_SQ        *sq     = esl_sq_CreateDigital(abc);
  P7_CHECKPTMX  *ox     = p7_checkptmx_Create(M, L, ramlimit);
  P7_REFMX      *fwd    = p7_refmx_Create   (M, L);
  P7_REFMX      *bck    = p7_refmx_Create   (M, L);
  P7_REFMX      *pp     = p7_refmx_Create   (M, L);
  P7_SPARSEMASK *sm     = p7_sparsemask_Create(M, L);
  float          tol2   = ( p7_logsum_IsSlowExact() ? 0.001  : 0.1);   /* absolute agreement of reference (log-space) and vector (prob-space) depends on whether we're using LUT-based logsum() */
  float          fsc1, fsc2;
  float          bsc2;
#if eslDEBUGLEVEL > 0
  float          bsc1;
  float          tol1   = 0.0001;	                               /* forward and backward scores from same implementation type should agree with high tolerance */
  float          ptol   = ( p7_logsum_IsSlowExact() ? 0.0001 : 0.01);  /* posterior decoding values differ by no more than this */
#endif

#if eslDEBUGLEVEL > 0
  /* We set the debugging tools to record full pp, fwd, bck matrices
   * for comparison to reference implementation: 
   */
  ox->pp  = p7_refmx_Create(M,L);	
  ox->fwd = p7_refmx_Create(M,L);	
  ox->bck = p7_refmx_Create(M,L);	
#endif

  if ( p7_oprofile_Sample(r, abc, bg, M, L, &hmm, &gm, &om) != eslOK) esl_fatal(msg);
  /* note the <gm> is config'ed local-only; both <om>,<gm> have length model set to <L> */

  while (N--)
    {
      p7_profile_SetLength(gm, L);       /* because it may have been reset to tL by last emitted seq */
      p7_oprofile_ReconfigLength(om, L); 

      /* A mix of generated (homologous) and random (nonhomologous) sequences */
      if (esl_rnd_Roll(r, 2)) 
	{
	  esl_rsq_xfIID(r, bg->f, abc->K, L, dsqmem);  
	  dsq = dsqmem;  
	  tL = L;     
	  /* fixed-length random emission: length config on <gm>,<om> don't need to change  */
	}
      else  
	{
	  do {
	    esl_sq_Reuse(sq);
	    p7_ProfileEmit(r, hmm, gm, bg, sq, NULL);
	  } while (sq->n > L * 3); /* keep sequence length from getting ridiculous; long seqs do have higher abs error per cell */
	  dsq = sq->dsq; 
	  tL = sq->n; 
	  /* variable-length seq emission: length config on <gm>,<om> will change */
	}
	
      if ( p7_profile_SetLength(gm, tL)       != eslOK) esl_fatal(msg);
      if ( p7_oprofile_ReconfigLength(om, tL) != eslOK) esl_fatal(msg); 
      if ( p7_checkptmx_Reinit(ox,  M, tL)    != eslOK) esl_fatal(msg);
      
      p7_ForwardFilter (dsq, tL, om, ox, &fsc1);
      p7_BackwardFilter(dsq, tL, om, ox,  sm, p7_SPARSIFY_THRESH);

      p7_ReferenceForward (dsq, tL, gm, fwd,  &fsc2);
      p7_ReferenceBackward(dsq, tL, gm, bck,  &bsc2);
      p7_ReferenceDecoding(dsq, tL, gm, fwd, bck, pp);

#if eslDEBUGLEVEL > 0
      /* vector Forward and Backward scores should agree with high tolerance.
       * Backward score is only available in debugging mode 
       */
      bsc1 = ox->bcksc;
      if (fabs(fsc1-bsc1) > tol1)    esl_fatal(msg);
#endif

      /* reference scores should agree with tolerance depending on whether logsum compiled to use LUT or not */
      if (fabs(fsc2-bsc2) > tol2)    esl_fatal(msg);

      /* Reference and vector implementations should agree depending on logsum */
      if (fabs(fsc1-fsc2) > tol2) esl_fatal(msg);

#if eslDEBUGLEVEL > 0
      /* Compare all DP cell values to reference implementation,
       * in fwd, bck, and pp matrices. Note the need for CompareLocal()
       * for the Backward matrix comparison, because the zero B->G
       * transition isn't evaluated until the *end* of glocal paths;
       * thus Backward values along the glocal paths are finite for 
       * the reference implementation, whereas in the ForwardFilter
       * they're -inf by construction (ForwardFilter is local-only).
       */
      if (p7_refmx_Compare     (pp,  ox->pp,  ptol) != eslOK) esl_fatal(msg);
      if (p7_refmx_Compare     (fwd, ox->fwd, tol2) != eslOK) esl_fatal(msg);
      if (p7_refmx_CompareLocal(bck, ox->bck, tol2) != eslOK) esl_fatal(msg);
#endif
      esl_sq_Reuse(sq);
      p7_refmx_Reuse(fwd);
      p7_refmx_Reuse(bck);
      p7_refmx_Reuse(pp);
      p7_sparsemask_Reuse(sm);
    }

  free(dsqmem);
  esl_sq_Destroy(sq);
  p7_sparsemask_Destroy(sm);
  p7_checkptmx_Destroy(ox);
  p7_refmx_Destroy(fwd);
  p7_refmx_Destroy(bck);
  p7_refmx_Destroy(pp);
  p7_hmm_Destroy(hmm);
  p7_profile_Destroy(gm);
  p7_oprofile_Destroy(om);
}
#endif /*p7FWDFILTER_TESTDRIVE*/
/*------------------- end, unit tests ---------------------------*/


/*****************************************************************
 * 7. Test driver
 *****************************************************************/
#ifdef p7FWDFILTER_TESTDRIVE

#include "p7_config.h"

#include "easel.h"
#include "esl_alphabet.h"
#include "esl_getopts.h"
#include "esl_random.h"

#include "hmmer.h"
#include "hardware/hardware.h"

static ESL_OPTIONS options[] = {
  /* name           type      default  env  range toggles reqs incomp  help                                       docgroup*/
<<<<<<< HEAD
  { (char *) "-h",        eslARG_NONE,   FALSE, NULL, NULL,  NULL,  NULL, NULL, (char *) "show brief help on version and usage",           0 },
  { (char *) "-s",        eslARG_INT,   (char *)    "0", NULL, NULL,  NULL,  NULL, NULL, (char *) "set random number seed to <n>",                  0 },
  { (char *) "-L",        eslARG_INT,   (char *)  "200", NULL, NULL,  NULL,  NULL, NULL, (char *) "size of random sequences to sample",             0 },
  { (char *) "-M",        eslARG_INT,   (char *)  "145", NULL, NULL,  NULL,  NULL, NULL, (char *) "size of random models to sample",                0 },
  { (char *) "-N",        eslARG_INT,   (char *)  "100", NULL, NULL,  NULL,  NULL, NULL, (char *) "number of random sequences to sample",           0 },
=======
  { "-h",        eslARG_NONE,   FALSE, NULL, NULL,  NULL,  NULL, NULL, "show brief help on version and usage",           0 },
  { "-s",        eslARG_INT,      "0", NULL, NULL,  NULL,  NULL, NULL, "set random number seed to <n>",                  0 },
  { "-L",        eslARG_INT,    "200", NULL, NULL,  NULL,  NULL, NULL, "size of random sequences to sample",             0 },
  { "-M",        eslARG_INT,    "145", NULL, NULL,  NULL,  NULL, NULL, "size of random model to sample",                 0 },
  { "-N",        eslARG_INT,    "100", NULL, NULL,  NULL,  NULL, NULL, "number of random sequences to sample",           0 },
>>>>>>> 7994cc70
  {  0, 0, 0, 0, 0, 0, 0, 0, 0, 0 },
};
static char usage[]  = "[-options]";
static char banner[] = "test driver for checkpointed vector SSE Forward, Backward implementations";

int
main(int argc, char **argv)
{
  ESL_GETOPTS    *go   = p7_CreateDefaultApp(options, 0, argc, argv, banner, usage);
  ESL_RANDOMNESS *r    = esl_randomness_CreateFast(esl_opt_GetInteger(go, (char *) "-s"));
  ESL_ALPHABET   *abc  = NULL;
  P7_BG          *bg   = NULL;
  int             M    = esl_opt_GetInteger(go, (char *) "-M");
  int             L    = esl_opt_GetInteger(go,(char *)  "-L");
  int             N    = esl_opt_GetInteger(go, (char *) "-N");

  fprintf(stderr, "## %s\n", argv[0]);
  fprintf(stderr, "#  rng seed = %" PRIu32 "\n", esl_randomness_GetSeed(r));

  /* First round of tests for DNA alphabets.  */
  if ((abc = esl_alphabet_Create(eslDNA)) == NULL)  esl_fatal("failed to create alphabet");
  if ((bg = p7_bg_Create(abc))            == NULL)  esl_fatal("failed to create null model");

  utest_scores(r, abc, bg, M, L, N,  ESL_MBYTES(32));   /* normal sized models              */
  utest_scores(r, abc, bg, M, L, N,  ESL_MBYTES(0));    /* zero memory: force checkpointing */
  utest_scores(r, abc, bg, 1, L, 10, ESL_MBYTES(32));   /* size 1 models                    */
  utest_scores(r, abc, bg, M, 1, 10, ESL_MBYTES(32));   /* size 1 sequences                 */

  esl_alphabet_Destroy(abc);
  p7_bg_Destroy(bg);

  /* Second round of tests for amino alphabets.  */
  if ((abc = esl_alphabet_Create(eslAMINO)) == NULL)  esl_fatal("failed to create alphabet");
  if ((bg = p7_bg_Create(abc))              == NULL)  esl_fatal("failed to create null model");

  utest_scores(r, abc, bg, M, L, N,  ESL_MBYTES(32));  
  utest_scores(r, abc, bg, M, L, N,  ESL_MBYTES(0));   
  utest_scores(r, abc, bg, 1, L, 10, ESL_MBYTES(32));  
  utest_scores(r, abc, bg, M, 1, 10, ESL_MBYTES(32));  

  esl_alphabet_Destroy(abc);
  p7_bg_Destroy(bg);
  esl_getopts_Destroy(go);
  esl_randomness_Destroy(r);

  fprintf(stderr, "#  status = ok\n");
  return eslOK;
}
#endif /*p7FWDFILTER_TESTDRIVE*/
/*-------------------- end, test driver -------------------------*/


/*****************************************************************
 * 8. Example
 *****************************************************************/
#ifdef p7FWDFILTER_EXAMPLE

#include "p7_config.h"

#include "easel.h"
#include "esl_alphabet.h"
#include "esl_exponential.h"
#include "esl_getopts.h"
#include "esl_sq.h"
#include "esl_sqio.h"

#include "hmmer.h"


static ESL_OPTIONS options[] = {
  /* name           type      default  env  range  toggles reqs incomp  help                                       docgroup*/
  { (char *) "-h",        eslARG_NONE,   FALSE, NULL, NULL,   NULL,  NULL, NULL, (char *) "show brief help on version and usage",             0 },
  {(char *)  "-1",        eslARG_NONE,   FALSE, NULL, NULL,   NULL,  NULL, NULL, (char *) "output in one line awkable format",                0 },
#if eslDEBUGLEVEL > 0
  {(char *)  "-D",        eslARG_NONE,   FALSE, NULL, NULL,   NULL,  NULL, NULL, (char *) "dump vector DP matrices for examination (verbose)",0 },
  { (char *) "-F",        eslARG_NONE,   FALSE, NULL, NULL,   NULL,  NULL, NULL, (char *) "dump recorded forward matrix",                     0 },
  { (char *) "-B",        eslARG_NONE,   FALSE, NULL, NULL,   NULL,  NULL, NULL, (char *) "dump recorded backward matrix",                    0 },
  { (char *) "-P",        eslARG_NONE,   FALSE, NULL, NULL,   NULL,  NULL, NULL, (char *) "dump recorded posterior prob matrix",              0 },
  { (char *) "--diplot",  eslARG_OUTFILE, NULL, NULL, NULL,   NULL,  NULL, NULL, (char *) "save domain inference plot to <f>",                0 },
#endif
  {  0, 0, 0, 0, 0, 0, 0, 0, 0, 0 },
};
static char usage[]  = "[-options] <hmmfile> <seqfile>";
static char banner[] = "example driver, ForwardFilter()";

int 
main(int argc, char **argv)
{
  ESL_GETOPTS    *go      = p7_CreateDefaultApp(options, 2, argc, argv, banner, usage);
  char           *hmmfile = esl_opt_GetArg(go, 1);
  char           *seqfile = esl_opt_GetArg(go, 2);
  ESL_ALPHABET   *abc     = NULL;
  P7_HMMFILE     *hfp     = NULL;
  P7_HMM         *hmm     = NULL;
  P7_BG          *bg      = NULL;
  P7_PROFILE     *gm      = NULL;
  P7_OPROFILE    *om      = NULL;
  P7_REFMX       *gx      = NULL;
  P7_CHECKPTMX   *ox      = NULL;
  P7_SPARSEMASK  *sm      = NULL;
  ESL_SQ         *sq      = NULL;
  ESL_SQFILE     *sqfp    = NULL;
  int             format  = eslSQFILE_UNKNOWN;
  float           fraw, nullsc, fsc, bsc;
  float           gfraw, gbraw, gfsc;
  float           gmem, cmem, bmem;
  double          P, gP;
  int             status;
#if eslDEBUGLEVEL > 0
  int             store_pp   = FALSE;
  char           *diplotfile = esl_opt_GetString(go, (char *) "--diplot");
  FILE           *difp       = NULL;
#endif

  /* Read in one HMM */
  if (p7_hmmfile_OpenE(hmmfile, NULL, &hfp, NULL) != eslOK) p7_Fail((char *) "Failed to open HMM file %s", hmmfile);
  if (p7_hmmfile_Read(hfp, &abc, &hmm)            != eslOK) p7_Fail((char *) "Failed to read HMM");

  /* Open sequence file for reading */
  sq     = esl_sq_CreateDigital(abc);
  status = esl_sqfile_Open(seqfile, format, NULL, &sqfp);
  if      (status == eslENOTFOUND) p7_Fail((char *) "No such file.");
  else if (status == eslEFORMAT)   p7_Fail((char *) "Format unrecognized.");
  else if (status == eslEINVAL)    p7_Fail((char *) "Can't autodetect stdin or .gz.");
  else if (status != eslOK)        p7_Fail((char *) "Open failed, code %d.", status);

#if eslDEBUGLEVEL > 0
  if (diplotfile && (difp = fopen(diplotfile, "w")) == NULL) p7_Fail((char *) "couldn't open %s for writing", diplotfile);
  if (difp || esl_opt_GetBoolean(go, (char *) "-P")) store_pp = TRUE;
#endif

  /* create default null model, then create and optimize profile */
  bg = p7_bg_Create(abc);               
  gm = p7_profile_Create(hmm->M, abc); 
  p7_profile_ConfigLocal(gm, hmm, bg, 100);  // local-only, so reference will match the filter
  om = p7_oprofile_Create(gm->M, abc);
  p7_oprofile_Convert(gm, om);
  /* p7_oprofile_Dump(stdout, om);  */

  /* Initially allocate matrices for a default sequence size, 500; 
   * we resize as needed for each individual target seq 
   */
  ox  = p7_checkptmx_Create (gm->M, 4, 100);
  //  ox  = p7_checkptmx_Create (gm->M, 500, ESL_MBYTES(32));  
  gx  = p7_refmx_Create     (gm->M, 500);
  sm  = p7_sparsemask_Create(gm->M, 500);
#if eslDEBUGLEVEL > 0
  /* When the eslDEBUGLEVEL is nonzero, <ox> matrix has the ability to
   * record generic, complete <fwd>, <bck>, and <pp> matrices, for
   * comparison to reference implementation, even when checkpointing.
   */
  if (esl_opt_GetBoolean(go,(char *)  "-D")) p7_checkptmx_SetDumpMode(ox, stdout, TRUE);
  if (esl_opt_GetBoolean(go,(char *)  "-F")) ox->fwd = p7_refmx_Create(gm->M, 100);
  if (esl_opt_GetBoolean(go,(char *)  "-B")) ox->bck = p7_refmx_Create(gm->M, 100);
  if (store_pp)                     ox->pp  = p7_refmx_Create(gm->M, 100);
#endif

  while ((status = esl_sqio_Read(sqfp, sq)) == eslOK)
    {
      p7_oprofile_ReconfigLength(om, sq->n);
      p7_profile_SetLength      (gm, sq->n);
      p7_bg_SetLength(bg,            sq->n);
      p7_bg_NullOne  (bg, sq->dsq, sq->n, &nullsc);

      p7_checkptmx_Reinit(ox, om->M, sq->n); 
    
      p7_ForwardFilter (sq->dsq, sq->n, om, ox, &fraw);
      p7_BackwardFilter(sq->dsq, sq->n, om, ox, sm, p7_SPARSIFY_THRESH);

      p7_ReferenceForward (sq->dsq, sq->n, gm, gx, &gfraw);
      p7_ReferenceBackward(sq->dsq, sq->n, gm, gx, &gbraw);

      bsc = 0.0;		/* Backward score only available in debugging mode */
#if eslDEBUGLEVEL > 0
      if (esl_opt_GetBoolean(go,(char *)  "-F")) p7_refmx_Dump(stdout, ox->fwd);
      if (esl_opt_GetBoolean(go, (char *) "-B")) p7_refmx_Dump(stdout, ox->bck);
      if (esl_opt_GetBoolean(go, (char *) "-P")) p7_refmx_Dump(stdout, ox->pp);
      if (difp)                         p7_refmx_PlotDomainInference(difp, ox->pp, 1, sq->n, NULL);
      bsc  =  (ox->bcksc-nullsc) / eslCONST_LOG2;
#endif

      fsc  =  (fraw-nullsc) / eslCONST_LOG2;
      gfsc = (gfraw-nullsc) / eslCONST_LOG2;
      P  = esl_exp_surv(fsc,   om->evparam[p7_FTAU],  om->evparam[p7_FLAMBDA]);
      gP = esl_exp_surv(gfsc,  gm->evparam[p7_FTAU],  gm->evparam[p7_FLAMBDA]);

      gmem = (float) p7_refmx_Sizeof(gx)     / 1024 / 1024;
      cmem = (float) p7_checkptmx_Sizeof(ox) / 1024 / 1024;
      bmem = (float) sm->ncells * 6. * sizeof(float) / 1024 / 1024;

      if (esl_opt_GetBoolean(go, (char *) "-1")) 
	printf("%-30s\t%-20s\t%9.2g\t%7.4f\t%7.4f\t%9.2g\t%6.1f\t%6.2fM\t%6.2fM\t%6.2fM\n", sq->name, hmm->name, P, fsc, bsc, gP, gfsc, gmem, cmem, bmem);
      else
	{
	  printf("query model:               %s\n",        hmm->name);
	  printf("target sequence:           %s\n",        sq->name);
	  printf("fwd filter raw score:      %.4f nats\n", fraw);
#if eslDEBUGLEVEL > 0
	  printf("bck filter raw score:      %.4f nats\n", ox->bcksc);
#endif
	  printf("null score:                %.2f nats\n", nullsc);
	  printf("per-seq score:             %.2f bits\n", fsc);
	  printf("P-value:                   %g\n",        P);
	  printf("Reference fwd raw score:   %.2f nats\n", gfraw);
	  printf("Reference bck raw score:   %.2f nats\n", gbraw);
	  printf("Reference Fwd bit score:   %.2f bits\n", gfsc);
	  printf("Reference Forward P-val:   %g\n",        gP);
	  printf("RAM, f/b filter:           %.2fM\n",    cmem);
	  printf("RAM, generic:              %.2fM\n",    gmem);
	  printf("RAM, sparse:               %.2fM\n",    bmem);
	}

      esl_sq_Reuse(sq);
      p7_refmx_Reuse(gx);
      p7_sparsemask_Reuse(sm);
    }

#if eslDEBUGLEVEL > 0
  if (difp) fclose(difp);
#endif
  esl_sq_Destroy(sq);
  esl_sqfile_Close(sqfp);
  p7_sparsemask_Destroy(sm);
  p7_checkptmx_Destroy(ox);
  p7_refmx_Destroy(gx);
  p7_oprofile_Destroy(om);
  p7_profile_Destroy(gm);
  p7_bg_Destroy(bg);
  p7_hmm_Destroy(hmm);
  p7_hmmfile_Close(hfp);
  esl_alphabet_Destroy(abc);
  esl_getopts_Destroy(go);
  return 0;
}
#endif /*p7FWDFILTER_EXAMPLE*/
/*---------------------- end, example ---------------------------*/



                                          <|MERGE_RESOLUTION|>--- conflicted
+++ resolved
@@ -666,19 +666,11 @@
 
 static ESL_OPTIONS options[] = {
   /* name           type      default  env  range toggles reqs incomp  help                                       docgroup*/
-<<<<<<< HEAD
-  { (char *) "-h",        eslARG_NONE,   FALSE, NULL, NULL,  NULL,  NULL, NULL, (char *) "show brief help on version and usage",           0 },
-  { (char *) "-s",        eslARG_INT,   (char *)    "0", NULL, NULL,  NULL,  NULL, NULL, (char *) "set random number seed to <n>",                  0 },
-  { (char *) "-L",        eslARG_INT,   (char *)  "200", NULL, NULL,  NULL,  NULL, NULL, (char *) "size of random sequences to sample",             0 },
-  { (char *) "-M",        eslARG_INT,   (char *)  "145", NULL, NULL,  NULL,  NULL, NULL, (char *) "size of random models to sample",                0 },
-  { (char *) "-N",        eslARG_INT,   (char *)  "100", NULL, NULL,  NULL,  NULL, NULL, (char *) "number of random sequences to sample",           0 },
-=======
   { "-h",        eslARG_NONE,   FALSE, NULL, NULL,  NULL,  NULL, NULL, "show brief help on version and usage",           0 },
   { "-s",        eslARG_INT,      "0", NULL, NULL,  NULL,  NULL, NULL, "set random number seed to <n>",                  0 },
   { "-L",        eslARG_INT,    "200", NULL, NULL,  NULL,  NULL, NULL, "size of random sequences to sample",             0 },
   { "-M",        eslARG_INT,    "145", NULL, NULL,  NULL,  NULL, NULL, "size of random model to sample",                 0 },
   { "-N",        eslARG_INT,    "100", NULL, NULL,  NULL,  NULL, NULL, "number of random sequences to sample",           0 },
->>>>>>> 7994cc70
   {  0, 0, 0, 0, 0, 0, 0, 0, 0, 0 },
 };
 static char usage[]  = "[-options]";
