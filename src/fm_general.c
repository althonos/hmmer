--- conflicted
+++ resolved
@@ -589,139 +589,6 @@
 }
 
 
-
-<<<<<<< HEAD
-int
-get_Score_Arrays(P7_PROFILE *gm, P7_OPROFILE *om, FM_HMMDATA *data ) {
-  int i, j, status;
-
-  //gather values from gm->rsc into a succinct 2D array
-  float *max_scores;
-  float sc_fwd, sc_rev;
-
-  data->M = gm->M;
-
-  if (om != NULL) {
-    ESL_ALLOC(data->scores_b, (gm->M + 1) * sizeof(uint8_t*));
-  } else {
-    ESL_ALLOC(data->scores_f, (gm->M + 1) * sizeof(float*));
-    ESL_ALLOC(max_scores, (gm->M + 1) * sizeof(float));
-  }
-  for (i = 1; i <= gm->M; i++) {
-    ESL_ALLOC(data->scores_f[i], gm->abc->Kp * sizeof(float));
-    for (j=0; j<gm->abc->Kp; j++) {
-      if (om != NULL) {
-        //based on p7_oprofile's biased_byteify()
-        float x =  -1.0f * roundf(om->scale_b * gm->rsc[j][(i) * p7P_NR + p7P_M]);
-        data->scores_b[i][j] = (x > 255. - om->bias_b) ? 255 : (uint8_t) (x + om->bias_b);
-      } else {
-	data->scores_f[i][j] = gm->rsc[j][(i) * p7P_NR     + p7P_M];
-        if (data->scores_f[i][j] > max_scores[i]) max_scores[i] = data->scores_f[i][j];
-      }
-    }
-  }
-
-  if (om == NULL) {
-    //for each position in the query, what's the highest possible score achieved by extending X positions, for X=1..10
-    ESL_ALLOC(data->opt_ext_fwd, (gm->M + 1) * sizeof(float*));
-    ESL_ALLOC(data->opt_ext_rev, (gm->M + 1) * sizeof(float*));
-
-    for (i=1; i<=gm->M; i++) {
-      ESL_ALLOC(data->opt_ext_fwd[i], 10 * sizeof(float));
-      ESL_ALLOC(data->opt_ext_rev[i], 10 * sizeof(float));
-      sc_fwd = 0;
-      sc_rev = 0;
-      for (j=0; j<10 && i+j+1<=gm->M; j++) {
-        sc_fwd += max_scores[i+j+1];
-        data->opt_ext_fwd[i][j] = sc_fwd;
-
-        sc_rev += max_scores[gm->M-i-j];
-        data->opt_ext_rev[i][j] = sc_rev;
-      }
-      for ( ; j<10; j++) { //fill in empty values
-        data->opt_ext_fwd[i][j] = data->opt_ext_fwd[i][j-1];
-        data->opt_ext_rev[i][j] = data->opt_ext_rev[i][j-1];
-      }
-
-    }
-  }
-
-  return eslOK;
-
-ERROR:
-  return eslFAIL;
-}
-
-/* Function:  fm_hmmdataDestroy()
- * Synopsis:  Destroy a <FM_HMMDATA> model object.
- *
- */
-void
-fm_hmmdataDestroy(FM_HMMDATA *data )
-{
-  if (data != NULL) {
-    if (data->scores_b != NULL)  free( data->scores_b);
-    if (data->opt_ext_fwd != NULL) free( data->opt_ext_fwd);
-    if (data->opt_ext_rev != NULL) free( data->opt_ext_rev);
-    free(data);
-  }
-
-}
-
-
-/* Function:  fm_hmmdataCreate()
- * Synopsis:  Create a <FM_HMMDATA> model object.
- *
- * Purpose:   Allocate a <FM_HMMDATA> object for the FM-index-based
- *            fast MSV function, and populate it with data based on
- *            the given gm
- *
- * Throws:    <NULL> on allocation failure.
- */
-FM_HMMDATA *
-fm_hmmdataCreate(P7_PROFILE *gm, P7_OPROFILE *om, P7_HMM *hmm)
-{
-  FM_HMMDATA *data = NULL;
-  int    status;
-  int i;
-  float sum;
-
-  ESL_ALLOC(data, sizeof(FM_HMMDATA));
-  ESL_ALLOC(data->prefix_lengths, (gm->M+1) * sizeof(float));
-  ESL_ALLOC(data->suffix_lengths, (gm->M+1) * sizeof(float));
-
-  data->scores_b     = NULL;
-  data->opt_ext_fwd    = NULL;
-  data->opt_ext_rev    = NULL;
-
-  get_Score_Arrays(gm, om,  data ); /* for FM-index string tree traversal */
-
-  sum = 0;
-  for (i=1; i < gm->M; i++) {
-    data->prefix_lengths[i] = 2 + (int)(log(p7_DEFAULT_WINDOW_BETA / hmm->t[i][p7H_MI] )/log(hmm->t[i][p7H_II]));
-    sum += data->prefix_lengths[i];
-  }
-  for (i=1; i < gm->M; i++)
-    data->prefix_lengths[i] /=  sum;
-
-  data->suffix_lengths[gm->M] = data->prefix_lengths[gm->M-1];
-  for (i=gm->M - 1; i >= 1; i--)
-    data->suffix_lengths[i] = data->suffix_lengths[i+1] + data->prefix_lengths[i-1];
-  for (i=2; i < gm->M; i++)
-    data->prefix_lengths[i] += data->prefix_lengths[i-1];
-
-
-  return data;
-
-ERROR:
- fm_hmmdataDestroy(data);
- return NULL;
-}
-
-=======
->>>>>>> 3fb9ff03
-
-
 /* Function:  fm_configAlloc()
  * Synopsis:  Allocate a 16-byte-aligned <FM_CFG> model object, and it's FM_METADATA
  *
