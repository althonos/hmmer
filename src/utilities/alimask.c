/* Add mask line to a multiple sequence alignment, based on
 * either the position range in the alignment or the position
 * range in the model that would be produced using the alignment
 * and the same set of flags in hmmbuild
 */
#include "p7_config.h"

#include <stdio.h>
#include <stdlib.h>
#include <string.h>

#undef HAVE_PTHREAD

#include "easel.h"
#include "esl_alphabet.h"
#include "esl_getopts.h"
#include "esl_mpi.h"
#include "esl_msa.h"
#include "esl_msafile.h"
#include "esl_msaweight.h"
#include "esl_msacluster.h"
#include "esl_stopwatch.h"
#include "esl_vectorops.h"
#include "esl_regexp.h"

#include "hmmer.h"

typedef struct {
  P7_BG	           *bg;
  P7_BUILDER       *bld;
} WORKER_INFO;


#define ALPHOPTS "--amino,--dna,--rna"                         /* Exclusive options for alphabet choice */
#define CONOPTS "--fast,--hand"                                /* Exclusive options for model construction                    */
#define WGTOPTS "--wgsc,--wblosum,--wpb,--wnone,--wgiven"      /* Exclusive options for relative weighting                    */
#define RANGEOPTS "--modelrange,--alirange,--ali2model,--model2ali"      /* Exclusive options for relative weighting                    */

static ESL_OPTIONS options[] = {
  /* name           type      default  env  range     toggles      reqs   incomp  help   docgroup*/
  { (char *) "-h",        eslARG_NONE,   FALSE, NULL, NULL,      NULL,      NULL,    NULL, (char *) "show brief help on version and usage",                  1 },
  { (char *) "-o",        eslARG_OUTFILE,FALSE, NULL, NULL,      NULL,      NULL,    NULL, (char *) "direct summary output to file <f>, not stdout",         1 },
/* Selecting the alphabet rather than autoguessing it */
  { (char *) "--amino",   eslARG_NONE,   FALSE, NULL, NULL,  (char *)  ALPHOPTS,    NULL,     NULL, (char *) "input alignment is protein sequence data",              2 },
  { (char *) "--dna",     eslARG_NONE,   FALSE, NULL, NULL,  (char *)  ALPHOPTS,    NULL,     NULL, (char *) "input alignment is DNA sequence data",                  2 },
  {(char *)  "--rna",     eslARG_NONE,   FALSE, NULL, NULL,  (char *)  ALPHOPTS,    NULL,     NULL, (char *) "input alignment is RNA sequence data",                  2 },
/* Alternate model construction strategies */
  { (char *) "--fast",    eslARG_NONE,(char *) "default",NULL, NULL,   (char *)  CONOPTS,    NULL,     NULL, (char *) "assign cols w/ >= symfrac residues as consensus",       3 },
  { (char *) "--hand",    eslARG_NONE,   FALSE, NULL, NULL,    (char *) CONOPTS,    NULL,     NULL, (char *) "manual construction (requires reference annotation)",   3 },
  { (char *) "--symfrac", eslARG_REAL,  (char *)  "0.5", NULL,(char *)  "0<=x<=1", NULL,  (char *)  "--fast",   NULL, (char *) "sets sym fraction controlling --fast construction",     3 },
  {(char *)  "--fragthresh",eslARG_REAL,(char *) "0.5", NULL, (char *) "0<=x<=1", NULL,     NULL,     NULL, (char *) "if L <= x*alen, tag sequence as a fragment",            3 },
/* Alternate relative sequence weighting strategies */
  /* --wme not implemented in HMMER3 yet */
  {(char *)  "--wpb",     eslARG_NONE,(char *) "default",NULL, NULL,  (char *)   WGTOPTS,    NULL,      NULL, (char *) "Henikoff position-based weights",                      4 },
  { (char *) "--wgsc",    eslARG_NONE,   NULL,  NULL, NULL,  (char *)   WGTOPTS,    NULL,      NULL, (char *) "Gerstein/Sonnhammer/Chothia tree weights",             4 },
  { (char *) "--wblosum", eslARG_NONE,   NULL,  NULL, NULL,  (char *)   WGTOPTS,    NULL,      NULL, (char *) "Henikoff simple filter weights",                       4 },
  { (char *) "--wnone",   eslARG_NONE,   NULL,  NULL, NULL,   (char *)  WGTOPTS,    NULL,      NULL, (char *) "don't do any relative weighting; set all to 1",        4 },
  { (char *) "--wgiven",  eslARG_NONE,   NULL,  NULL, NULL,   (char *)  WGTOPTS,    NULL,      NULL, (char *) "use weights as given in MSA file",                     4 },
  { (char *) "--wid",     eslARG_REAL, (char *) "0.62",  NULL,(char *) "0<=x<=1",   NULL,(char *) "--wblosum",   NULL, (char *) "for --wblosum: set identity cutoff",                   4 },
/* mask ranges */
  { (char *) "--modelrange", eslARG_STRING, NULL, NULL, NULL,  NULL,    NULL,    (char *)  RANGEOPTS,  (char *) "range(s) for mask(s) in model coordinates", 5 },
  {(char *)  "--alirange",   eslARG_STRING, NULL, NULL, NULL,  NULL,    NULL,    (char *)  RANGEOPTS,  (char *) "range(s) for mask(s) in alignment coordinates", 5 },
  {(char *)  "--apendmask",    eslARG_NONE, NULL,  NULL, NULL, NULL, (char *)  WGTOPTS,         NULL,  (char *) "add to existing mask (default ignores to existing mask)",    5 },
  {(char *) "--model2ali",  eslARG_STRING, NULL, NULL, NULL,  NULL,    NULL,    (char *)  RANGEOPTS,  (char *) "print model ranges corresponding to input alignment ranges", 5 },
  { (char *) "--ali2model",  eslARG_STRING, NULL, NULL, NULL,  NULL,    NULL,    (char *)  RANGEOPTS,  (char *) "print alignment ranges corresponding to input model ranges", 5 },

/* Other options */
  { (char *) "--informat", eslARG_STRING, NULL, NULL, NULL,      NULL,      NULL,    NULL, (char *) "assert input alifile is in format <s> (no autodetect)", 8 },
  { (char *) "--seed",     eslARG_INT,   (char *) "42", NULL, (char *) "n>=0",     NULL,      NULL,    NULL, (char *) "set RNG seed to <n> (if 0: one-time arbitrary seed)",   8 },
  {  0, 0, 0, 0, 0, 0, 0, 0, 0, 0 },
};


static char usage[]  = "[-options] <msafile> <postmsafile>";
static char banner[] = "appending modelmask line to a multiple sequence alignments";

static int output_header(const ESL_GETOPTS *go, FILE *ofp, char *alifile, char *postmsafile);


static int
process_commandline(int argc, char **argv, ESL_GETOPTS **ret_go, char **ret_alifile, char **ret_postalifile)
{
  ESL_GETOPTS *go = esl_getopts_Create(options);
  int          status;

  if (esl_opt_ProcessEnvironment(go)         != eslOK) { if (printf("Failed to process environment:\n%s\n", go->errbuf) < 0) ESL_XEXCEPTION_SYS(eslEWRITE, "write failed"); goto FAILURE; }
  if (esl_opt_ProcessCmdline(go, argc, argv) != eslOK) { if (printf("Failed to parse command line:\n%s\n",  go->errbuf) < 0) ESL_XEXCEPTION_SYS(eslEWRITE, "write failed"); goto FAILURE; }
  if (esl_opt_VerifyConfig(go)               != eslOK) { if (printf("Failed to parse command line:\n%s\n",  go->errbuf) < 0) ESL_XEXCEPTION_SYS(eslEWRITE, "write failed"); goto FAILURE; }

  /* help format: */
  if (esl_opt_GetBoolean(go, (char *) "-h") == TRUE) 
    {
      p7_banner(stdout, argv[0], banner);
      esl_usage(stdout, argv[0], usage);

      if (puts("\nBasic options:") < 0) ESL_XEXCEPTION_SYS(eslEWRITE, "write failed");
      esl_opt_DisplayHelp(stdout, go, 1, 2, 80);

      if (puts("\nMask range options (format:  --xxx 10-20,30-40 ) :") < 0) ESL_XEXCEPTION_SYS(eslEWRITE, "write failed");
      esl_opt_DisplayHelp(stdout, go, 5, 2, 80);

      if (puts("\nOptions for selecting alphabet rather than guessing it:") < 0) ESL_XEXCEPTION_SYS(eslEWRITE, "write failed");
      esl_opt_DisplayHelp(stdout, go, 2, 2, 80);

      if (puts("\nAlternative model construction strategies:") < 0) ESL_XEXCEPTION_SYS(eslEWRITE, "write failed");
      esl_opt_DisplayHelp(stdout, go, 3, 2, 80);

      if (puts("\nAlternative relative sequence weighting strategies:") < 0) ESL_XEXCEPTION_SYS(eslEWRITE, "write failed");
      esl_opt_DisplayHelp(stdout, go, 4, 2, 80);

      if (puts("\nOther options:") < 0) ESL_XEXCEPTION_SYS(eslEWRITE, "write failed");
      esl_opt_DisplayHelp(stdout, go, 8, 2, 80);
      exit(0);
    }

  if (esl_opt_ArgNumber(go)                  > 2)    { if (puts("Incorrect number of command line arguments.")          < 0) ESL_XEXCEPTION_SYS(eslEWRITE, "write failed"); goto FAILURE; }
  if ((*ret_alifile     = esl_opt_GetArg(go, 1)) == NULL) { if (puts("Failed to get <msafile> argument on command line")     < 0) ESL_XEXCEPTION_SYS(eslEWRITE, "write failed"); goto FAILURE; }
  if (esl_opt_IsUsed(go, (char *) "--alirange") || esl_opt_IsUsed(go,(char *)  "--modelrange") ) {
    if ((*ret_postalifile = esl_opt_GetArg(go, 2)) == NULL) { if (puts("Failed to get <postmsafile> argument on command line")     < 0) ESL_XEXCEPTION_SYS(eslEWRITE, "write failed"); goto FAILURE; }
  }

  if (strcmp(*ret_alifile, "-") == 0 && ! esl_opt_IsOn(go,(char *)  "--informat"))
    { if (puts("Must specify --informat to read <alifile> from stdin ('-')") < 0) ESL_XEXCEPTION_SYS(eslEWRITE, "write failed"); goto FAILURE; }


  *ret_go = go;
  return eslOK;
  
 FAILURE:  /* all errors handled here are user errors, so be polite.  */
  esl_usage(stdout, argv[0], usage);
  puts("\nwhere basic options are:");
  esl_opt_DisplayHelp(stdout, go, 1, 2, 80);
  printf("\nTo see more help on other available options, do:\n  %s -h\n\n", argv[0]);
  esl_getopts_Destroy(go);
  exit(1);  

 ERROR:
  if (go) esl_getopts_Destroy(go);
  exit(status);
}

static int
output_header(const ESL_GETOPTS *go, FILE *ofp, char *alifile, char *postmsafile)
{
  p7_banner(ofp, go->argv[0], banner);

  if (fprintf(ofp, "# input alignment file:             %s\n", alifile) < 0)     ESL_EXCEPTION_SYS(eslEWRITE, "write failed");

  if (esl_opt_IsUsed(go,(char *)  "--alirange") || esl_opt_IsUsed(go, (char *) "--modelrange") ) {
    if (fprintf(ofp, "# output alignment file:            %s\n", postmsafile) < 0) ESL_EXCEPTION_SYS(eslEWRITE, "write failed");
  }

  if (esl_opt_IsUsed(go, (char *) "--alirange")   && fprintf(ofp, "# alignment range:                  %s\n",        esl_opt_GetString(go,(char *)  "--alirange"))  < 0) ESL_EXCEPTION_SYS(eslEWRITE, "write failed");
  if (esl_opt_IsUsed(go, (char *) "--modelrange") && fprintf(ofp, "# model range:                      %s\n",        esl_opt_GetString(go,(char *)  "--modelrange"))< 0) ESL_EXCEPTION_SYS(eslEWRITE, "write failed");
  if (esl_opt_IsUsed(go, (char *) "--apendmask")  && fprintf(ofp, "# add to existing mask:             [on]\n"                                            )< 0) ESL_EXCEPTION_SYS(eslEWRITE, "write failed");

  if (esl_opt_IsUsed(go, (char *) "--model2ali")   && fprintf(ofp, "# ali ranges for model range:      %s\n",        esl_opt_GetString(go, (char *) "--model2ali"))  < 0) ESL_EXCEPTION_SYS(eslEWRITE, "write failed");
  if (esl_opt_IsUsed(go, (char *) "--ali2model")   && fprintf(ofp, "# model ranges for ali range:      %s\n",        esl_opt_GetString(go, (char *) "--ali2model"))  < 0) ESL_EXCEPTION_SYS(eslEWRITE, "write failed");


  if (esl_opt_IsUsed(go, (char *) "-o")           && fprintf(ofp, "# output directed to file:          %s\n",        esl_opt_GetString(go, (char *) "-o"))         < 0) ESL_EXCEPTION_SYS(eslEWRITE, "write failed");
  if (esl_opt_IsUsed(go, (char *) "--amino")      && fprintf(ofp, "# input alignment is asserted as:   protein\n")                                        < 0) ESL_EXCEPTION_SYS(eslEWRITE, "write failed");
  if (esl_opt_IsUsed(go, (char *) "--dna")        && fprintf(ofp, "# input alignment is asserted as:   DNA\n")                                            < 0) ESL_EXCEPTION_SYS(eslEWRITE, "write failed");
  if (esl_opt_IsUsed(go, (char *) "--rna")        && fprintf(ofp, "# input alignment is asserted as:   RNA\n")                                            < 0) ESL_EXCEPTION_SYS(eslEWRITE, "write failed");
  if (esl_opt_IsUsed(go, (char *) "--fast")       && fprintf(ofp, "# model architecture construction:  fast/heuristic\n")                                 < 0) ESL_EXCEPTION_SYS(eslEWRITE, "write failed");
  if (esl_opt_IsUsed(go, (char *) "--hand")       && fprintf(ofp, "# model architecture construction:  hand-specified by RF annotation\n")                < 0) ESL_EXCEPTION_SYS(eslEWRITE, "write failed");
  if (esl_opt_IsUsed(go, (char *) "--symfrac")    && fprintf(ofp, "# sym fraction for model structure: %.3f\n",      esl_opt_GetReal(go, (char *) "--symfrac"))    < 0) ESL_EXCEPTION_SYS(eslEWRITE, "write failed");
  if (esl_opt_IsUsed(go, (char *) "--fragthresh") && fprintf(ofp, "# seq called frag if L <= x*alen:   %.3f\n",      esl_opt_GetReal(go, (char *) "--fragthresh")) < 0) ESL_EXCEPTION_SYS(eslEWRITE, "write failed");
  if (esl_opt_IsUsed(go, (char *) "--wpb")        && fprintf(ofp, "# relative weighting scheme:        Henikoff PB\n")                                    < 0) ESL_EXCEPTION_SYS(eslEWRITE, "write failed");
  if (esl_opt_IsUsed(go, (char *) "--wgsc")       && fprintf(ofp, "# relative weighting scheme:        G/S/C\n")                                          < 0) ESL_EXCEPTION_SYS(eslEWRITE, "write failed");
  if (esl_opt_IsUsed(go, (char *) "--wblosum")    && fprintf(ofp, "# relative weighting scheme:        BLOSUM filter\n")                                  < 0) ESL_EXCEPTION_SYS(eslEWRITE, "write failed");
  if (esl_opt_IsUsed(go, (char *) "--wnone")      && fprintf(ofp, "# relative weighting scheme:        none\n")                                           < 0) ESL_EXCEPTION_SYS(eslEWRITE, "write failed");
  if (esl_opt_IsUsed(go, (char *) "--wid")        && fprintf(ofp, "# frac id cutoff for BLOSUM wgts:   %f\n",        esl_opt_GetReal(go, (char *) "--wid"))        < 0) ESL_EXCEPTION_SYS(eslEWRITE, "write failed");
  if (esl_opt_IsUsed(go, (char *) "--seed"))  {
    if (esl_opt_GetInteger(go, (char *) "--seed") == 0  && fprintf(ofp,"# random number seed:               one-time arbitrary\n")                        < 0) ESL_EXCEPTION_SYS(eslEWRITE, "write failed");
    else if                              (  fprintf(ofp,"# random number seed set to:        %d\n",         esl_opt_GetInteger(go, (char *) "--seed"))    < 0) ESL_EXCEPTION_SYS(eslEWRITE, "write failed");
  }

  if (fprintf(ofp, "# - - - - - - - - - - - - - - - - - - - - - - - - - - - - - - - - - - - -\n\n") < 0) ESL_EXCEPTION_SYS(eslEWRITE, "write failed");
  return eslOK;
}

/* lifted from esl-sfetch */
static int
parse_coord_string(const char *cstring, uint32_t *ret_start, uint32_t *ret_end)
{
  ESL_REGEXP *re = esl_regexp_Create();
  char        tok1[32];
  char        tok2[32];

  if (esl_regexp_Match(re, "^(\\d+)\\D+(\\d*)$", cstring) != eslOK) esl_fatal("-c takes arg of subseq coords <from>..<to>; %s not recognized", cstring);
  if (esl_regexp_SubmatchCopy(re, 1, tok1, 32)            != eslOK) esl_fatal("Failed to find <from> coord in %s", cstring);
  if (esl_regexp_SubmatchCopy(re, 2, tok2, 32)            != eslOK) esl_fatal("Failed to find <to> coord in %s",   cstring);

  *ret_start = atol(tok1);
  *ret_end   = (tok2[0] == '\0') ? 0 : atol(tok2);

  esl_regexp_Destroy(re);
  return eslOK;
}


int
main(int argc, char **argv)
{

  int i,j;

  ESL_GETOPTS     *go = NULL;	/* command line processing                 */
  ESL_STOPWATCH   *w  = esl_stopwatch_Create();

  int              status;
  ESL_MSA      *msa         = NULL;
  FILE         *ofp         = NULL;    /* output file (default is stdout) */
  ESL_ALPHABET *abc         = NULL;    /* digital alphabet */

  char         *alifile;               /* name of the alignment file we're building HMMs from  */
  ESL_MSAFILE  *afp         = NULL;    /* open alifile  */
  int           fmt;                   /* format code for alifile */

  char         *postmsafile;           /* optional file to resave annotated, modified MSAs to  */
  FILE         *postmsafp = NULL;      /* open <postmsafile>, or NULL */

  int           mask_range_cnt = 0;
  uint32_t      mask_starts[100];      // over-the-top allocation.
  uint32_t      mask_ends[100];

  char         *rangestr;
  char         *range;


  int     *map = NULL; /* map[i]=j,  means model position i comes from column j of the alignment; 1..alen */

  int    keep_mm;

  p7_Init();

  alifile     = NULL;
  postmsafile = NULL;

  /* Parse the command line
   */
  process_commandline(argc, argv, &go, &alifile, &postmsafile);
  keep_mm = esl_opt_IsUsed(go, (char *)  "--apendmask");

  /* Initialize what we can in the config structure (without knowing the alphabet yet).
   * Fields controlled by masters are set up in usual_master() or mpi_master()
   * Fields used by workers are set up in mpi_worker()
   */
  ofp         = NULL;
  fmt         = eslMSAFILE_UNKNOWN;    /* autodetect alignment format by default. */
  afp         = NULL;
  abc         = NULL;

  if (esl_opt_IsOn(go, (char *) "--informat")) {
    fmt = esl_msafile_EncodeFormat(esl_opt_GetString(go, (char *) "--informat"));
    if (fmt == eslMSAFILE_UNKNOWN) p7_Fail((char *)  "%s is not a recognized input sequence file format\n", esl_opt_GetString(go, (char *) "--informat"));
  }


  /* Parse the ranges */

  if (esl_opt_IsUsed(go,(char *)  "--alirange")) {
    esl_strdup(esl_opt_GetString(go,(char *)  "--alirange"), -1, &rangestr) ;
  } else if (esl_opt_IsUsed(go, (char *) "--modelrange")) {
    esl_strdup(esl_opt_GetString(go,(char *)  "--modelrange"), -1, &rangestr) ;
  } else if (esl_opt_IsUsed(go, (char *) "--model2ali")) {
    esl_strdup(esl_opt_GetString(go,(char *)  "--model2ali"), -1, &rangestr) ;
  } else if (esl_opt_IsUsed(go, (char *) "--ali2model")) {
    esl_strdup(esl_opt_GetString(go, (char *) "--ali2model"), -1, &rangestr) ;
  } else {
    if (puts("Must specify mask range with --modelrange, --alirange, --model2ali, or --ali2model\n") < 0) ESL_XEXCEPTION_SYS(eslEWRITE, "write failed"); goto ERROR;
  }

  while ( (status = esl_strtok(&rangestr, (char *)  ",",  &range) ) == eslOK) {
    parse_coord_string(range, mask_starts + mask_range_cnt, mask_ends + mask_range_cnt );
    mask_range_cnt++;
  }



  /* Start timing. */
  esl_stopwatch_Start(w);



  /* Open files, set alphabet.
   *   afp       - open alignment file for input
   *   abc       - alphabet expected or guessed in ali file
   *   postmsafp - open MSA output file
   *   ofp       - optional open output file, or stdout
   */
  if      (esl_opt_GetBoolean(go, (char *) "--amino"))   abc = esl_alphabet_Create(eslAMINO);
  else if (esl_opt_GetBoolean(go, (char *) "--dna"))     abc = esl_alphabet_Create(eslDNA);
  else if (esl_opt_GetBoolean(go, (char *) "--rna"))     abc = esl_alphabet_Create(eslRNA);
  else                                          abc = NULL;
  
  status = esl_msafile_Open(&abc, alifile, NULL, fmt, NULL, &afp);
  if (status != eslOK) esl_msafile_OpenFailure(afp, status);

  if (esl_opt_IsUsed(go,(char *)  "--alirange") || esl_opt_IsUsed(go, (char *) "--modelrange") ) {
    postmsafp = fopen(postmsafile, "w");
    if (postmsafp == NULL) p7_Fail((char *)  "Failed to MSA output file %s for writing", postmsafile);
  }

  if (esl_opt_IsUsed(go, (char *) "-o")) 
    {
      ofp = fopen(esl_opt_GetString(go,(char *)  "-o"), "w");
      if (ofp == NULL) p7_Fail((char *)  "Failed to open -o output file %s\n", esl_opt_GetString(go, (char *) "-o"));
    } 
  else ofp = stdout;


  /* Looks like the i/o is set up successfully...
   * Initial output to the user
   */
  output_header(go, ofp, alifile, postmsafile);                                  /* cheery output header                                */

  /* read the alignment */
  if ((status = esl_msafile_Read(afp, &msa)) != eslOK)  esl_msafile_ReadFailure(afp, status);


  if (esl_opt_IsUsed(go,(char *)  "--alirange") || esl_opt_IsUsed(go,(char *)  "--modelrange") ) {
    /* add/modify mmline for the mask */
    if (msa->mm == NULL) {
      ESL_ALLOC(msa->mm, msa->alen);
      keep_mm = FALSE;
    }

    if (!keep_mm)
      for (i=0; i<msa->alen; i++) msa->mm[i] = '.';

  }

  // convert model coordinates to alignment coordinates, if necessary
  if (esl_opt_IsUsed(go, (char *) "--modelrange") || esl_opt_IsUsed(go, (char *) "--model2ali") || esl_opt_IsUsed(go, (char *) "--ali2model") ) {
    int      apos, idx;
    float    r;            /* weighted residue count              */
    float    totwgt;       /* weighted residue+gap count          */
    float    symfrac;

    //same as p7_builder relative_weights
    if      (esl_opt_IsOn(go,(char *)  "--wnone")  )                  { esl_vec_DSet(msa->wgt, msa->nseq, 1.); }
    else if (esl_opt_IsOn(go, (char *) "--wgiven") )                  ;
    else if (esl_opt_IsOn(go,(char *)  "--wpb")    )                  esl_msaweight_PB(msa);
    else if (esl_opt_IsOn(go, (char *) "--wgsc")   )                  esl_msaweight_GSC(msa);
    else if (esl_opt_IsOn(go,(char *)  "--wblosum"))                  esl_msaweight_BLOSUM(msa, esl_opt_GetReal(go, (char *) "--wid"));

    symfrac = esl_opt_GetReal(go, (char *) "--symfrac");

<<<<<<< HEAD
    if ((status =  esl_msa_MarkFragments(msa, esl_opt_GetReal(go,(char *)  "--fragthresh")))           != eslOK) goto ERROR;
=======
    if ((status =  esl_msa_MarkFragments_old(msa, esl_opt_GetReal(go, "--fragthresh")))           != eslOK) goto ERROR;
>>>>>>> ac2578e7

    // Determine weighted sym freq in each column, build a map of model mask coordinates to alignment coords
    ESL_ALLOC(map, sizeof(int)     * (msa->alen+1));
    i = 0;

    if ( esl_opt_IsOn(go, (char *) "--hand")) {
      if (msa->rf == NULL)      p7_Fail((char *) "Model file doe not contain an RF line, required for --hand.\n");
        /* Watch for off-by-one. rf is [0..alen-1]*/
       for (apos = 1; apos <= msa->alen; apos++) {
         if (!esl_abc_CIsGap(msa->abc, msa->rf[apos-1]) ) {
           map[i] = apos;
           i++;
         }
       }

    } else {

      for (apos = 1; apos <= msa->alen; apos++)
      {

          r = totwgt = 0.;
          for (idx = 0; idx < msa->nseq; idx++)
          {
            if       (esl_abc_XIsResidue(msa->abc, msa->ax[idx][apos])) { r += msa->wgt[idx]; totwgt += msa->wgt[idx]; }
            else if  (esl_abc_XIsGap(msa->abc,     msa->ax[idx][apos])) {                     totwgt += msa->wgt[idx]; }
            else if  (esl_abc_XIsMissing(msa->abc, msa->ax[idx][apos])) continue;
          }

          if (r > 0. && r / totwgt >= symfrac) {
            map[i] = apos;
            i++;
          }
      }
    }


    if ( esl_opt_IsUsed(go, (char *) "--model2ali") ) {
      //print mapping
      printf ("model coordinates     alignment coordinates\n");
      for (i=0; i<mask_range_cnt; i++)
        printf ("%8d..%-8d -> %8d..%-8d\n", mask_starts[i], mask_ends[i], map[mask_starts[i]-1], map[mask_ends[i]-1]);
    } else if ( esl_opt_IsUsed(go,(char *)  "--ali2model") ) {
      //print mapping  (requires scanning the inverted map
      int alistart = 0;
      int aliend = 0;
      printf ("alignment coordinates     model coordinates\n");
      for (i=0; i<mask_range_cnt; i++) {
        //find j for ali positions
        while (map[alistart] < mask_starts[i] )
          alistart++;
        aliend = alistart;
        while (map[aliend] < mask_ends[i] )
          aliend++;

        printf ("   %8d..%-8d -> %8d..%-8d\n", map[alistart], map[aliend], alistart+1, aliend+1);
      }
    } else {
      //convert the mask coords based on map
      for (i=0; i<mask_range_cnt; i++) {
          mask_starts[i] = map[mask_starts[i]-1]; //-1 because mmline is offset by one relative to the 1-base alignment
          mask_ends[i]   = map[mask_ends[i]-1];
      }
    }
  }

  if (esl_opt_IsUsed(go,(char *)   "--alirange") || esl_opt_IsUsed(go, (char *)  "--modelrange") ) {
    //overwrite '.' with 'm' everywhere the range says to do it
    for (i=0; i<mask_range_cnt; i++)
      for (j=mask_starts[i]; j<=mask_ends[i]; j++)
        msa->mm[j-1] = 'm';

    if ((status = esl_msafile_Write(postmsafp, msa, eslMSAFILE_STOCKHOLM))  != eslOK) ESL_XEXCEPTION_SYS(eslEWRITE, "write failed");
  }

  esl_stopwatch_Stop(w);
  free(map);
  if (esl_opt_IsOn(go, (char *)  "-o"))  fclose(ofp);
  if (postmsafp) fclose(postmsafp);
  if (afp)       esl_msafile_Close(afp);
  if (abc)       esl_alphabet_Destroy(abc);

  esl_getopts_Destroy(go);
  esl_stopwatch_Destroy(w);
  return 0;


 ERROR:
  if (map) free(map);
  if (w)   esl_stopwatch_Destroy(w);
  if (go)  esl_getopts_Destroy(go);
   return eslFAIL;
}
<|MERGE_RESOLUTION|>--- conflicted
+++ resolved
@@ -348,11 +348,7 @@
 
     symfrac = esl_opt_GetReal(go, (char *) "--symfrac");
 
-<<<<<<< HEAD
-    if ((status =  esl_msa_MarkFragments(msa, esl_opt_GetReal(go,(char *)  "--fragthresh")))           != eslOK) goto ERROR;
-=======
     if ((status =  esl_msa_MarkFragments_old(msa, esl_opt_GetReal(go, "--fragthresh")))           != eslOK) goto ERROR;
->>>>>>> ac2578e7
 
     // Determine weighted sym freq in each column, build a map of model mask coordinates to alignment coords
     ESL_ALLOC(map, sizeof(int)     * (msa->alen+1));
