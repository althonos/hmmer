#! /usr/bin/perl

# Check how we handle duplicate names, for both queries and targets.
# Indexing HMM or sequence files does require unique names/accessions.
# Aside from SSI indexes, other HMMER operations do not require unique
# names/accessions.
#
# Usage:    ./i10-duplicate-names.pl <builddir> <srcdir> <tmpfile prefix>
# Example:  ./i10-duplicate-names.pl ..         ..       tmpfoo
#
# SRE, Sun Dec 13 14:41:31 2009 [Yokohama, Japan]
<<<<<<< HEAD
=======

>>>>>>> be05b1bb

BEGIN {
    $builddir = shift;
    $srcdir   = shift;
    $tmppfx   = shift;
}
use lib "$srcdir/testsuite";  # The BEGIN is necessary to make this work: sets $srcdir at compile-time
use h3;


# Verify that we have all the executables we need for the test.
if (! -x "$builddir/src/hmmbuild")   { die "FAIL: didn't find hmmbuild binary in $builddir/src\n";  }
if (! -x "$builddir/src/hmmpress")   { die "FAIL: didn't find hmmpress binary in $builddir/src\n";  }
if (! -x "$builddir/src/hmmsearch")  { die "FAIL: didn't find hmmsearch binary in $builddir/src\n"; }
if (! -x "$builddir/src/hmmscan")    { die "FAIL: didn't find hmmscan binary in $builddir/src\n";   }
if (! -x "$builddir/src/phmmer")     { die "FAIL: didn't find phmmer binary in $builddir/src\n"; }
if (! -x "$builddir/src/jackhmmer")  { die "FAIL: didn't find jackhmmer binary in $builddir/src\n";   }

# Create our test files
if (! open(ALI1, ">$tmppfx.sto")) { print "FAIL: couldn't open $tmppfx.sto for write";  exit 1; }
if (! open(SEQ1, ">$tmppfx.fa"))  { print "FAIL: couldn't open $tmppfx.fa for write";   exit 1; }

print ALI1 <<"EOF";
# STOCKHOLM 1.0
#=GF ID profile
#=GF AC XX01234.5
#=GF DE A test description
seq1 ACDEFGHIKLMNPQRSTVWY
seq2 ACDEFGHIKLMNPQRSTVWY
seq3 ACDEFGHIKLMNPQRSTVWY
//
# STOCKHOLM 1.0
#=GF ID profile
#=GF AC XX01234.5
#=GF DE A test description
seq1 ACDEFGHIKLLMNPQRSTVWY
seq2 ACDEFGHIKLLMNPQRSTVWY
seq3 ACDEFGHIKLLMNPQRSTVWY
//
EOF

print SEQ1 << "EOF";
>seq
ACDEFGHIKLMNPQRSTVWY
>seq
ACDEFGHIKLLMNPQRSTVWY
EOF

close ALI1;
close SEQ1;

# Build profiles from the test alignments
@output = `$builddir/src/hmmbuild $tmppfx.hmm $tmppfx.sto 2>&1`;
if ($? != 0) { die "FAIL: hmmbuild failed\n"; }

# You can't hmmpress a file with duplicate HMM names; SSI indexing will reject it.
@output = `$builddir/src/hmmpress $tmppfx.hmm             2>&1`;
if ($? == 0) { die "FAIL: hmmpress should reject indexing an HMM file with duplicate names\n"; }



# phmmer should show four results
$output = `$builddir/src/phmmer --tblout $tmppfx.tbl $tmppfx.fa $tmppfx.fa 2>&1`;
if ($? != 0) { die "FAIL: phmmer failed\n"; }

&h3::ParseTbl("$tmppfx.tbl");
if ($h3::ntbl != 4) { die "FAIL: on expected number of hits, phmmer\n"; } 


# jackhmmer should show four results
$output = `$builddir/src/jackhmmer --tblout $tmppfx.tbl $tmppfx.fa $tmppfx.fa 2>&1`;
if ($? != 0) { die "FAIL: jackhmmer failed\n"; }

&h3::ParseTbl("$tmppfx.tbl");
if ($h3::ntbl != 4) { die "FAIL: on expected number of hits, jackhmmer\n"; } 


# hmmsearch should show four results
$output = `$builddir/src/hmmsearch --tblout $tmppfx.tbl $tmppfx.hmm $tmppfx.fa 2>&1`;
if ($? != 0) { die "FAIL: hmmsearch failed\n"; }

&h3::ParseTbl("$tmppfx.tbl");
if ($h3::ntbl != 4) { die "FAIL: on expected number of hits, hmmsearch\n"; } 


# hmmscan requires hmmpress'd databases, so it can't handle dup names/accessions.


print "ok\n";
unlink "$tmppfx.sto";
unlink "$tmppfx.fa";
unlink "$tmppfx.tbl";
unlink <$tmppfx.hmm*>;
exit 0;




<|MERGE_RESOLUTION|>--- conflicted
+++ resolved
@@ -9,10 +9,7 @@
 # Example:  ./i10-duplicate-names.pl ..         ..       tmpfoo
 #
 # SRE, Sun Dec 13 14:41:31 2009 [Yokohama, Japan]
-<<<<<<< HEAD
-=======
 
->>>>>>> be05b1bb
 
 BEGIN {
     $builddir = shift;
