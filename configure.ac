# Process this file with autoconf to produce the HMMER3 configure script.
#
# This is synchronized with Easel's configure script, so that HMMER
# configures Easel in addition to itself. This saves having to do a
# separate ./configure in Easel, but it also means that everything
# that appears in Easel's configure script must also appear here.
#
# reminders to save re-reading autoconf manual for the n'th time:
#    output variables:
#      -  defined here as normal shell variables, e.g. FOO="my string"
#      -  made into output variables by calling AC_SUBST(FOO)
#      -  @FOO@ in an output file is substituted
#      -  output files assigned w/ AC_CONFIG_FILES; e.g. Makefile.in
#
#   C preprocessor symbols:
#      -  defined here by calling AC_DEFINE(FOO) or AC_DEFINE(FOO, [42])
#      -  #undef FOO in a config file becomes #define FOO or #define FOO 42
#      -  config files assigned w/ AC_CONFIG_HEADERS; e.g. p7_config.h.in
#
#   shell variables:
#      -  defined as usual, e.g. esl_var=no
#      -  use within scope of the ./configure script
#
# Contents:
#   1. Autoconf requirements
#   2. AC_INIT
#   3. Info on the package
#   4. Process ./configure command line
#   5. Checks for programs, including ${CC}, ${CFLAGS}
#   6. Checks for libraries
#   7. Checks for header files
#   8. Checks for types
#   9. Checks for structures
#  10. Checks for compiler characteristics
#  11. Checks for library functions
#  12. checks for system services
#  13. AC_CONFIG_FILES
#  14. AC_OUTPUT
#
<<<<<<< HEAD
# This obeys "standard configure.ac layout" according to autoconf manual.
#
# To update config.guess and config.sub from GNU:
#    wget -O config.guess 'http://git.savannah.gnu.org/gitweb/?p=config.git;a=blob_plain;f=config.guess;hb=HEAD'
#    wget -O config.sub   'http://git.savannah.gnu.org/gitweb/?p=config.git;a=blob_plain;f=config.sub;hb=HEAD'
=======
# Use full 3-arg form of AC_DEFINE() macros. autoheader chokes if you
# don't.  We don't use autoheader (we only use autoconf, out of the
# GNU build tools, to limit complexity) but some packagers do, such
# as Debian.

>>>>>>> e750a1bc


################################################################
# 1. Autoconf requirements
################################################################

# Autoconf 2.61 has a bug in AC_FUNC_FSEEKO; don't use it.
# 2.63 was released in 2008.
AC_PREREQ(2.63)


# Our extra macros are with Easel, in easel/m4
# Though it's sort of standard to expect them in m4/. Hope nobody gets confused.
#
m4_include([easel/m4/ax_compiler_vendor.m4])
m4_include([easel/m4/ax_gcc_func_attribute.m4])

m4_include([easel/m4/esl_sse.m4])
m4_include([easel/m4/esl_vmx.m4])

m4_include([easel/m4/ax_mpi.m4])
m4_include([easel/m4/ax_pthread.m4])


################################################################
# 2. AC_INIT
################################################################

AC_INIT(HMMER, 3.1rc1, sean@eddylab.org, hmmer)
AC_MSG_NOTICE([Configuring HMMER3 for your system.])

# remember if the user is overriding CFLAGS
esl_cflags_env_set=no
if test x"$CFLAGS" != x; then 
  esl_cflags_env_set=yes
fi



################################################################
# 3. Info on the package
################################################################
#
# AC_INIT args set these output variables and preprocessor symbols:
#     PACKAGE_NAME      <package>     e.g. "HMMER"
#     PACKAGE_VERSION   <version>     e.g. "3.1"
#     PACKAGE_BUGREPORT <bug-report>  e.g. "sean@eddylab.org"
#     PACKAGE_TARNAME   <tarname>     e.g. "hmmer"
# From them, AC_INIT automatically derives one more:
#     PACKAGE_STRING    <package> <version>, e.g. "HMMER 3.0"
# and we define additional output variables of our own:
#     HMMER_DATE        release date: e.g. "January 2007"
#     HMMER_COPYRIGHT   one-line copyright string
#     HMMER_LICENSE     one-line license string
#     HMMER_VERSION     copy of version code, e.g. "3.0"
#     HMMER_URL         URL home for HMMER.
# And we have to define the relevant package variables for Easel as well.
#
# We avoid using AC_INIT's PACKAGE_ variables anywhere, because we want to be able
# to use HMMER as a library inside other packages, with no name clashes.
################################################################

HMMER_DATE="January 2017"
HMMER_COPYRIGHT="Copyright (C) 2017 Howard Hughes Medical Institute."
HMMER_LICENSE="Freely distributed under the BSD open source license."
HMMER_VERSION=$PACKAGE_VERSION
HMMER_URL="http://hmmer.org/"

HMMER_ESLDIR="easel"
HMMER_SADIR="libdivsufsort"

EASEL_DATE="January 2017"
EASEL_COPYRIGHT="Copyright (C) 2017 Howard Hughes Medical Institute."
EASEL_LICENSE="Freely distributed under the BSD open source license."
EASEL_VERSION="0.44"
EASEL_URL="http://bioeasel.org/"

AC_SUBST(HMMER_DATE)
AC_SUBST(HMMER_COPYRIGHT)
AC_SUBST(HMMER_LICENSE)
AC_SUBST(HMMER_VERSION)
AC_SUBST(HMMER_URL)

AC_SUBST(HMMER_ESLDIR)
AC_SUBST(HMMER_SADIR)

AC_SUBST(EASEL_DATE)
AC_SUBST(EASEL_COPYRIGHT)
AC_SUBST(EASEL_LICENSE)
AC_SUBST(EASEL_VERSION)
AC_SUBST(EASEL_URL)

<<<<<<< HEAD
AC_DEFINE_UNQUOTED(HMMER_DATE,      "$HMMER_DATE")
AC_DEFINE_UNQUOTED(HMMER_COPYRIGHT, "$HMMER_COPYRIGHT")
AC_DEFINE_UNQUOTED(HMMER_LICENSE,   "$HMMER_LICENSE")
AC_DEFINE_UNQUOTED(HMMER_VERSION,   "$HMMER_VERSION")
AC_DEFINE_UNQUOTED(HMMER_URL,       "$HMMER_URL")
=======
# Preprocessor symbols (replace #undefs in p7config.h)
AC_DEFINE_UNQUOTED([HMMER_DATE],      ["$HMMER_DATE"],      [Release date])
AC_DEFINE_UNQUOTED([HMMER_COPYRIGHT], ["$HMMER_COPYRIGHT"], [Brief copyright statement])
AC_DEFINE_UNQUOTED([HMMER_LICENSE],   ["$HMMER_LICENSE"],   [Brief license statement])
AC_DEFINE_UNQUOTED([HMMER_VERSION],   ["$HMMER_VERSION"],   [Version number])
AC_DEFINE_UNQUOTED([HMMER_URL],       ["$HMMER_URL"],       [HMMER web site])
>>>>>>> e750a1bc

AC_DEFINE_UNQUOTED([EASEL_DATE],      ["$EASEL_DATE"],      [Easel release date])
AC_DEFINE_UNQUOTED([EASEL_COPYRIGHT], ["$EASEL_COPYRIGHT"], [Easel copyright])
AC_DEFINE_UNQUOTED([EASEL_LICENSE],   ["$EASEL_LICENSE"],   [Easel license])
AC_DEFINE_UNQUOTED([EASEL_VERSION],   ["$EASEL_VERSION"],   [Easel version])


# Figure out what host we're compiling on.
# Three GNU scripts must be included in the distro: 
#       install.sh, config.guess, config.sub
# This sets four shell variables:
#       host            example: i686-pc-linux-gnu      
#       host_cpu        example: i686
#       host_vendor     example: pc
#       host_os         example: linux-gnu
AC_CANONICAL_HOST




################################################################
# 4. Process the ./configure command line
################################################################

# --enable-debugging      - set basic debugging (level 0)
# --enable-debugging=x    - set debugging level to <x> (1-3)
#
# At all levels, including 0, replaces CFLAGS w/ "-g -Wall" (so it assumes gcc).
# Sets eslDEBUGLEVEL preprocessor symbol, which compiles in debugging support, to 0..3.
#
AC_ARG_ENABLE(debugging,
  [
    AS_HELP_STRING([--enable-debugging],[include debugging code])
    AS_HELP_STRING([--enable-debugging=x],[also set diagnostics verbosity level to <x> (1-3)])
  ], 
  enable_debugging=$enableval, 
  enable_debugging=no)

case $enable_debugging in
<<<<<<< HEAD
   yes)  AC_DEFINE(eslDEBUGLEVEL, 1);;
     1)  AC_DEFINE(eslDEBUGLEVEL, 1);;
     2)  AC_DEFINE(eslDEBUGLEVEL, 2);;
     3)  AC_DEFINE(eslDEBUGLEVEL, 3);;
    no)  AC_DEFINE(eslDEBUGLEVEL, 0);;
=======
   yes)  AC_DEFINE(eslDEBUGLEVEL, 1, [debugging on (low verbosity)]);;
     1)  AC_DEFINE(eslDEBUGLEVEL, 1, [debugging on (low verbosty)]);;
     2)  AC_DEFINE(eslDEBUGLEVEL, 2, [debugging on (moderate verbosity)]);;
     3)  AC_DEFINE(eslDEBUGLEVEL, 3, [debugging on (high verbosity)]);;
    no)  AC_DEFINE(eslDEBUGLEVEL, 0, [debugging off]);;
>>>>>>> e750a1bc
     *)  AC_MSG_ERROR([Unknown argument to --enable-debugging: $enable_debugging]);;
esac


AC_ARG_ENABLE(gcov,    [AS_HELP_STRING([--enable-gcov],    [compile for code coverage testing])],        enable_gcov=$enableval,    enable_gcov=no)
AC_ARG_ENABLE(gprof,   [AS_HELP_STRING([--enable-gprof],   [compile for gcc code profiling])],           enable_gprof=$enableval,   enable_gprof=no)

AC_ARG_ENABLE(sse,     [AS_HELP_STRING([--enable-sse],     [enable our SSE vector code])],               enable_sse=$enableval,     enable_sse=check)
AC_ARG_ENABLE(vmx,     [AS_HELP_STRING([--enable-vmx],     [enable our Altivec/VMX vector code])],       enable_vmx=$enableval,     enable_vmx=check)
AC_ARG_ENABLE(dummy,   [AS_HELP_STRING([--enable-dummy],   [enable the portable dummy implementation])], enable_dummy=$enableval,   enable_dummy=check)

AC_ARG_ENABLE(threads, [AS_HELP_STRING([--enable-threads], [enable POSIX threads parallelization])],     enable_threads=$enableval, enable_threads=check)
AC_ARG_ENABLE(mpi,     [AS_HELP_STRING([--enable-mpi],     [enable MPI parallelization])],               enable_mpi=$enableval,     enable_mpi=no)

AC_ARG_WITH(gsl,       [AS_HELP_STRING([--with-gsl],       [use the GSL, GNU Scientific Library])],       with_gsl=$withval,         with_gsl=no)


# Is the following shell code portable?
n=0
if test "$enable_sse"     = "yes"; then n=$((n++)); fi
if test "$enable_vmx"     = "yes"; then n=$((n++)); fi
if test "$enable_dummy"   = "yes"; then n=$((n++)); fi
if (( $n > 0 )); then
  AC_MSG_ERROR([Select only one implementation: sse, vmx, or dummy])
fi

<<<<<<< HEAD
=======
# --enable-threads      Enable POSIX multithreading
#
# Uses ACX_PTHREAD macro from the GNU macro archive.
# Back to my code to finish enabling pthreads...
# Define these preprocessor variables:
#     HMMER_THREADS
#     HAVE_PTHREAD_SETCONCURRENCY
#     HAVE_PTHREAD_ATTR_SETSCOPE
#
AC_ARG_ENABLE([threads],
              [AS_HELP_STRING([--enable-threads],
                 [enable POSIX multithreading support (default is check)])],
	      [],
              [enable_threads=check])

case $enable_threads in 
   yes)   check_threads=yes
          ;;
   no)    check_threads=no
          ;;
   check) check_threads=yes
          ;;
   *)     check_threads=no
          AC_MSG_NOTICE([Ignoring unknown argument to --enable-threads: $enable_threads])
          ;;
esac
 
AS_IF([test "x$check_threads" != xno],
      [ACX_PTHREAD([AC_DEFINE(HMMER_THREADS, 1, [Use POSIX threads])
                    AC_DEFINE(HAVE_PTHREAD,  1, [Use POSIX threads])
                    AC_SUBST(PTHREAD_LIBS)
                    AC_SUBST(PTHREAD_CFLAGS)],
                   [if test "x$enable_threads" != xcheck; then
                      AC_MSG_FAILURE([POSIX multithreading failed])
                    fi])])

#AC_ARG_ENABLE(threads, 
#[  --enable-threads        enable POSIX multithreading support],
#[case $enable_threads in 
#   yes) AC_MSG_NOTICE([enabled POSIX multithreading support])
#        AC_CHECK_FUNCS(pthread_setconcurrency)
#        AC_CHECK_FUNCS(pthread_attr_setscope)
#	ACX_PTHREAD(AC_DEFINE(HMMER_THREADS))
#	;;
#   no)  AC_MSG_NOTICE([POSIX multithreading support disabled])
#        ;;
#   *)   echo "Ignoring unknown argument to --disable-threads: $enable_threads"
#	;;
#esac])

# --with-gsl        - enable hooks into the GSL (GNU Scientific Library)
#
# The (action-if-given) is blank: using --with-gsl sets $with_gsl to 'yes',
# and --without-gsl sets $with_gsl to 'no'. If neither is given,
# $with_gsl is set to 'check', and we'll try to use GSL anyway if we
# can find it.
# 
# We interpret the $with_gsl setting later, in the "checks for libraries" section.
AC_ARG_WITH([gsl],
            [AS_HELP_STRING([--with-gsl],
                           [use the GSL, GNU Scientific Library (default is no)])],
            [if test "x$withval" != xno ; then 
               AC_MSG_NOTICE([Enabling hooks into the GNU Scientific Library (GSL)])
             fi
            ],
	    [with_gsl=no])
>>>>>>> e750a1bc



################################################################
# 5. Checks for programs, including ${CC} and ${CFLAGS}.
################################################################

<<<<<<< HEAD
AC_PROG_CC
=======
# MPI :  set @CC@ to mpicc, sets @MPILIBS@, defines HAVE_MPI. 
if test "$enable_mpi" = "yes"; then
   ACX_MPI([AC_DEFINE(HAVE_MPI, 1, [Use MPI (Message Passing Interface) parallelism])
            AC_SUBST([MPI_UTESTS], ["mpi_utest"])
            AC_SUBST([MPI_BENCHMARKS], ["mpi_benchmark"])],
           AC_MSG_ERROR([MPI library not found for --enable-mpi]))
   CC=$MPICC
fi
>>>>>>> e750a1bc
AC_PROG_CPP
AC_PROG_INSTALL
AC_PROG_RANLIB
AC_PATH_PROG([AR], [ar], [:], [$PATH:/usr/ccs/bin:/usr/xpg4/bin])
AC_PROG_LN_S

# AC_PROG_CC_STDC wants to append -c99 to icc; icc doesn't like this.
AX_COMPILER_VENDOR
if test "$ax_cv_c_compiler_vendor" != "intel"; then
  AC_PROG_CC_STDC
fi


# Select our default optimization flags in CFLAGS.
#  --enable-gcov, --enable-gprof, and --enable-debugging are mutually exclusive.
#
<<<<<<< HEAD
if test "$enable_gcov" = "yes"; then
   if test "$esl_cflags_env_set" = "yes"; then 
     AC_MSG_ERROR([--enable-gcov overrides CFLAGS, so don't set CFLAGS])
=======
if test "$enable_debugging" != "no"; then
   AC_DEFINE(p7_DEBUGGING,  1, [Debugging mode on])
   if test "$GCC" = "yes" && test "$sre_cflags_env_set" = "no"; then
      CFLAGS="-g -Wall"
>>>>>>> e750a1bc
   fi
   CFLAGS="-g -Wall -fprofile-arcs -ftest-coverage"
elif test "$enable_gprof" = "yes"; then
   if test "$esl_cflags_env_set" = "yes"; then 
     AC_MSG_ERROR([--enable-gprof overrides CFLAGS, so don't set CFLAGS])
   fi
<<<<<<< HEAD
   CFLAGS="-O -g -pg"
elif test "$enable_debugging" != "no"; then
   if test "$GCC" = "yes"; then
      CFLAGS="-g -Wall"
   fi
else
   CFLAGS="-O3"
fi

=======
fi


# Figure out how to generate PIC code for shared libraries
# This sets @PIC_FLAGS@ output variable for Easel.
ESL_PIC_FLAGS


# Set up the SSE_CFLAGS, AVX_CFLAGS, AVX512_CFLAGS, and ARM_CFLAGS 
# fields that Easel now expects 
if test "$enable_sse" = "yes" || test "$enable_sse" = "check"; then
   if test "x$SSE_CFLAGS" = x; then
     case $ax_cv_c_compiler_vendor in
       gnu)   AX_CHECK_COMPILER_FLAGS(-msse2,[SSE_CFLAGS="-msse2"],[]);;
       *)     ;;
     esac   
   fi
fi
if test "$enable_sse" = "check" && test "$enable_vmx" != "yes" && test "$enable_dummy" != "yes"; then
   sre_save_CFLAGS="$CFLAGS"
   sre_save_CPPFLAGS="$CPPFLAGS"
   CFLAGS="$CFLAGS $SSE_CFLAGS"
   CPPFLAGS="$CPPFLAGS $SSE_CFLAGS"
   AC_CHECK_HEADER([emmintrin.h],[
     AC_MSG_CHECKING([if platform can run SSE/SSE2 instructions])
     AC_RUN_IFELSE([AC_LANG_PROGRAM( [[#include <emmintrin.h>]],
		                      [[__m128i v = _mm_set1_epi8(0);]])],
                   [AC_MSG_RESULT([yes])
                     enable_sse=yes],
                   [AC_MSG_RESULT([no])])])
   CFLAGS="$sre_save_CFLAGS"
   CPPFLAGS="$sre_save_CPPFLAGS"
fi
if test "$enable_sse" = "yes"; then
   AC_DEFINE(HAVE_SSE2,1,[Support SSE2 (Streaming SIMD Extensions 2) instructions])
fi

if test "$enable_avx2" = "yes" || test "$enable_avx2" = "check"; then
   if test "x$AVX2_CFLAGS" = x; then
     case $ax_cv_c_compiler_vendor in
      gnu)   AX_CHECK_COMPILER_FLAGS([-mavx -mavx2], [ AVX_CFLAGS="-mavx -mavx2" ],[]);;
       *)     ;;
     esac   
   fi
fi
if test "$enable_avx2" = "check" && test "$enable_vmx" != "yes"; then
AC_MSG_CHECKING([whether AVX2 is supported])
  sre_save_cflags="$CFLAGS"
  haveavx=no
  CFLAGS="$CFLAGS $SSE_CFLAGS $AVX_CFLAGS"
  AC_COMPILE_IFELSE(  [AC_LANG_PROGRAM([[#include <immintrin.h>]],
        [[__m256i test1;
         __m256i test2;
         test1 = _mm256_set1_epi8(37);
         test2 = _mm256_set1_epi8(111);
         test2 = _mm256_adds_epi8(test1, test2);
      ]])],
  [AC_DEFINE([HAVE_AVX2], 1, [Support AVX2 (Advanced Vector Extensions) instructions])
  haveavx=yes])
  AC_MSG_RESULT([$haveavx])
  CFLAGS="$sre_save_cflags"
fi

if test "$enable_avx512" = "yes" || test "$enable_avx512" = "check"; then
   if test "x$AVX512_CFLAGS" = x; then
     case $ax_cv_c_compiler_vendor in
      gnu)   AX_CHECK_COMPILER_FLAGS([-mavx512bw -mavx512dq], [ AVX512_CFLAGS="-mavx512bw -mavx512dq" ],[]);;
       *)     ;;
     esac   
   fi
fi
if test "$enable_avx512" = "check" && test "$enable_vmx" != "yes"; then
AC_MSG_CHECKING([whether AVX-512 is supported])
  sre_save_cflags="$CFLAGS"
  haveavx512=no
  CFLAGS="$CFLAGS $AVX512_CFLAGS"
  AC_COMPILE_IFELSE(  [AC_LANG_PROGRAM([[#include <immintrin.h>]],
        [[__m512i test1;
         __m512i test2;
         test1 = _mm512_set1_epi8(37);
         test2 = _mm512_set1_epi8(111);
         test2 = _mm512_adds_epi8(test1, test2);
      ]])],
  [AC_DEFINE([HAVE_AVX512], 1, [Support AVX-512 vector instructions])
  haveavx512=yes])
  AC_MSG_RESULT([$haveavx512])
  CFLAGS="$sre_save_cflags"
fi
>>>>>>> e750a1bc

# MPI parallelization.
#   If MPI support is available, AX_MPI macro sets @MPICC@ and @MPILIBS@.
#   
#   We set @CC@ to mpicc (TODO: may be better to use AX_PROG_CC_MPI)
#      define HAVE_MPI for Easel,
#      define HMMER_MPI for HMMER.
#        
if test "$enable_mpi" = "yes"; then
  AX_MPI([
    CC=$MPICC
    AC_DEFINE(HAVE_MPI)
    AC_DEFINE(HMMER_MPI)
    AC_SUBST([MPI_UTESTS], ["mpi_utest"])
    AC_SUBST([MPI_BENCHMARKS], ["mpi_benchmark"])
    ],
    AC_MSG_ERROR([MPI library not found for --enable-mpi]))
fi



# Support for POSIX multithreading (we should generally have this)
#
if test "$enable_threads" != "no"; then
  AX_PTHREAD([
      AC_DEFINE(HAVE_PTHREAD)
      AC_DEFINE(HMMER_THREADS)
      AC_SUBST(PTHREAD_LIBS)
      AC_SUBST(PTHREAD_CFLAGS)
    ],[
      if test "$enable_threads" = "yes"; then
        AC_MSG_FAILURE([Unable to compile with POSIX multithreading.])
      fi
      enable_threads=no
    ])
fi




# Support for vector implementations 
#
# If we were explicitly told to enable one ($enable_foo="yes") and we
# can't, fail with an error. 
#
# If we're autodetecting ($enable_foo="check"), set $enable_foo to the
# result ("yes" or "no").
#
# If vector support "foo" is enabled:
#    - define preprocessor symbol eslENABLE_FOO (esl_config.h.in, p7_config.h.in)
#    - set output variable FOO_CFLAGS, if needed (Makefile.in)
#    - set shell variable $enable_foo to "yes"
#    - set shell variable $impl_choice to "foo"
# and if vector support is available (regardless of whether we
# decide to enable it), the autoconf macros:
#    - set shell variable $esl_have_foo to "yes"
#    - set shell var $esl_foo_cflags to any necessary compiler flags
#
if test "$enable_vmx" = "yes" || test "$enable_vmx" = "check"; then
  ESL_VMX([
    AC_DEFINE(eslENABLE_VMX)
    AC_SUBST([HMMERIMPLLIB], ["impl_vmx/libhmmerimpl.a"])
    VMX_CFLAGS=$esl_vmx_cflags
    AC_SUBST(VMX_CFLAGS)
    enable_vmx=yes
    impl_choice=vmx
    ],[
    if test "$enable_vmx" = "yes"; then
      AC_MSG_FAILURE([Unable to compile our Altivec/VMX implementations. Try another compiler?])
    fi
    enable_vmx=no
    ])
fi

if test "$enable_sse" = "yes" || test "$enable_sse" = "check"; then
  ESL_SSE([
    AC_DEFINE(eslENABLE_SSE)
    AC_SUBST([HMMERIMPLLIB], ["impl_sse/libhmmerimpl.a"])
    SSE_CFLAGS=$esl_sse_cflags
    AC_SUBST(SSE_CFLAGS)
    enable_sse=yes
    impl_choice=sse
    ],[
    if test "$enable_sse" = "yes"; then
      AC_MSG_FAILURE([Unable to compile our SSE implementations. Try another compiler?])
    fi
    enable_sse=no
    ])
fi

# If we didn't choose an implementation, choose the slow dummy
case "$impl_choice" in 
sse)  AC_MSG_NOTICE([Activating Intel/AMD SSE vector DP implementation]) 
      ;;
vmx)  AC_MSG_NOTICE([Activating Altivec/VMX vector DP implementation])   
      ;;
*)    AC_MSG_NOTICE([Activating "dummy" implementation])
      AC_DEFINE([eslENABLE_DUMMY])
      AC_SUBST([HMMERIMPLLIB], ["impl_dummy/libhmmerimpl.a"])
      impl_choice="dummy"
      ;;
esac
IMPL_CHOICE=$impl_choice
AC_SUBST(IMPL_CHOICE)

<<<<<<< HEAD
=======
# check if the SSE2 implementation support cast functions
if test "$impl_choice" = "sse"; then
  AC_MSG_CHECKING([compiler support for sse2 cast functions])
  ssecast=no
  sre_save_cflags="$CFLAGS"
  CFLAGS="$CFLAGS $SIMD_CFLAGS"
  AC_LANG(C)
  AC_COMPILE_IFELSE([AC_LANG_PROGRAM([[#include <emmintrin.h>]],
                                     [[__m128 a;
                                       __m128i b;
                                       b = _mm_castps_si128(a);
                                       a = _mm_castsi128_ps(b);]])],
                    [AC_DEFINE([HAVE_SSE2_CAST], 1, [Support SSE2 cast function])
                     ssecast=yes])
  AC_MSG_RESULT([$ssecast])
  CFLAGS="$sre_save_cflags"
fi
>>>>>>> e750a1bc

# Easel has additional vector implementations that HMMER3 does not
# support. Provide blank config for those CFLAGS.
AC_SUBST(AVX_CFLAGS)
AC_SUBST(AVX512_CFLAGS)
AC_SUBST(NEON_CFLAGS)


# For x86 processors check if the flush to zero macro is available
# in order to avoid the performance penalty dealing with sub-normal
# values in the floating point calculations.
if test "$impl_choice" = "sse"; then
  AC_MSG_CHECKING([whether _MM_SET_FLUSH_ZERO_MODE is supported])
  esl_save_cflags="$CFLAGS"
  CFLAGS="$CFLAGS $SSE_CFLAGS"
  AC_COMPILE_IFELSE(  [AC_LANG_PROGRAM([[#include <xmmintrin.h>]],
 				 [[_MM_SET_FLUSH_ZERO_MODE (_MM_FLUSH_ZERO_ON);
				 ]])],
	[ AC_MSG_RESULT([yes])
          AC_DEFINE([HAVE_FLUSH_ZERO_MODE], 1, [Processor supports flush-to-zero mode])],
	[ AC_MSG_RESULT([no])]
  )
  CFLAGS="$esl_save_cflags"
fi

<<<<<<< HEAD
=======
# Now, we can enable the appropriate optimized implementation.
case "$impl_choice" in 
sse)  AC_MSG_NOTICE([Activating Intel/AMD SSE optimized DP implementation])
      AC_DEFINE([HAVE_SSE2], 1, [Support SSE2 vector instructions])
      AC_DEFINE([p7_IMPL_SSE], 1, [Use SSE vector implementation])
      AC_SUBST([HMMERIMPLLIB], ["impl_sse/libhmmerimpl.a"])
      IMPL_CHOICE="sse"
      ;;

vmx)  AC_MSG_NOTICE([Activating Altivec/VMX optimized DP implementation])
      AC_DEFINE([HAVE_VMX], 1, [Support Altivec/VMX vector instructions])
      AC_DEFINE([p7_IMPL_VMX], 1, [Use Altivec/VMX vector implementation])
      AC_SUBST([HMMERIMPLLIB], ["impl_vmx/libhmmerimpl.a"])
      IMPL_CHOICE="vmx"
      ;;

*)    AC_MSG_NOTICE([Activating "dummy" implementation])
      AC_DEFINE([p7_IMPL_DUMMY], 1, [No vector implementation supported])
      AC_SUBST([HMMERIMPLLIB], ["impl_dummy/libhmmerimpl.a"])
      IMPL_CHOICE="dummy"
      ;;
esac
AC_SUBST(IMPL_CHOICE)
AC_SUBST(SIMD_CFLAGS)


>>>>>>> e750a1bc
# Check if the linker supports library groups for recursive libraries
AS_IF([test "x$impl_choice" != xno],
      [AC_MSG_CHECKING([compiler support --start-group])
       LDFLAGS_save=$LDFLAGS
       LDFLAGS="-Wl,--start-group -Wl,--end-group $LDFLAGS"
       AC_LINK_IFELSE([AC_LANG_PROGRAM([],[])],
           [AC_MSG_RESULT([yes])
            AC_SUBST([GROUPHMMERLIBS], ["-Wl,--start-group -lhmmer -lhmmerimpl -Wl,--end-group"])],
           [AC_MSG_RESULT([no])
            AC_SUBST([GROUPHMMERLIBS], ["-lhmmer -lhmmerimpl"])])
       LDFLAGS=$LDFLAGS_save],
      [AC_SUBST([GROUPHMMERLIBS], ["-lhmmer"])])

# Define HAVE_GZIP if gzip is in $PATH (or if HAVE_GZIP is already set)
AC_PATH_PROG(HAVE_GZIP, "gzip", "no")
if test "${HAVE_GZIP}" = "no"; then
  AC_MSG_WARN([gzip not found])
else
  AC_DEFINE(HAVE_GZIP, 1, [Support external gzip decompression])
fi

################################################################
# 6. Checks for libraries
#################################################################
LIBGSL=
AS_IF([test "x$with_gsl" != xno],
      [AC_CHECK_LIB([gsl], [gsl_expm1], 
           [AC_SUBST([LIBGSL], ["-lgsl -lgslcblas"])
            AC_DEFINE([HAVE_LIBGSL], [1], [Define if you have libgsl])
           ],
           [if test "x$with_gsl" != xcheck; then
             AC_MSG_FAILURE(
               [--with-gsl was given, but GSL library was not found])
            fi
           ],
           [-lgslcblas]
        )])

# Easel stopwatch high-res timer may try to use clock_gettime,
# which may be in librt
AC_SEARCH_LIBS(clock_gettime, [rt posix4])


################################################################
# 7. Checks for headers
#################################################################

# Defines HAVE_SYS_TYPES_H, HAVE_STDINT_H, etc.
AC_CHECK_HEADERS([ \
  endian.h\
  inttypes.h\
  stdint.h\
  unistd.h\
  sys/types.h\
  netinet/in.h
]) 

# Check for sysctl.h separately.  On OpenBSD, it requires
# <sys/param.h> and autoconf needs special logic to deal w. this as
# follows.
AC_CHECK_HEADERS([sys/param.h])
AC_CHECK_HEADERS([sys/sysctl.h], [], [],
[[#ifdef HAVE_SYS_PARAM_H
#include <sys/param.h>
#endif
]])


# altivec.h requires the simd cflags
# For reasons I don't understand, this needs to come after any other CHECK_HEADERS().
if test "$impl_choice" = "vmx"; then
   esl_save_CFLAGS="$CFLAGS"
   esl_save_CPPFLAGS="$CPPFLAGS"
   CFLAGS="$CFLAGS $VMX_CFLAGS"
   CPPFLAGS="$CPPFLAGS $VMX_CFLAGS"
   AC_CHECK_HEADERS([altivec.h])
   CFLAGS="$esl_save_CFLAGS"
   CPPFLAGS="$esl_save_CPPFLAGS"
fi

################################################################
# 8. Checks for types
#################################################################
AC_C_BIGENDIAN
AC_TYPE_UINT8_T
AC_TYPE_UINT16_T
AC_TYPE_UINT32_T
AC_TYPE_UINT64_T
AC_TYPE_OFF_T


################################################################
# 9. Checks for structures - currently none
################################################################


################################################################
# 10. Checks for compiler characteristics
################################################################

# __attribute__() tags on function declarations
# HAVE_FUNC_ATTRIBUTE_NORETURN 
#
#   The clang static analyzer can't figure out that some of our
#   varargs-dependent fatal error handlers (esl_fatal(), for example)
#   cannot return. To tell it so, we take advantage of __attribute__
#   tags on function declarations, a non-ISO gcc extension, when
#   available. gcc, clang, and other gcc-like compilers support this.
# 
# This gets set in the Easel esl_config.h.
#
AX_GCC_FUNC_ATTRIBUTE(noreturn)

# HAVE_FUNC_ATTRIBUTE_FORMAT
#   
#   We have some printf()-style functions that use varargs.
#   Apparently when you do something like 
#           int64_t bigint;
#           my_printf("%d", bigint);
#   a compiler can't normally detect the size mismatch between the
#   specifier (%d) and the argument (bigint). Usually this isn't a
#   problem (apparently most platforms cast appropriately) but we had
#   problems on ARM. gcc-like compilers allow declaring an attribute
#   of format(printf, <string_index>, <first-to-check>), enabling the
#   compiler to typecheck printf()-like arguments, and warn appropriately.
#   We only need or use this in development.
#
# This gets set in the Easel esl_config.h.
AX_GCC_FUNC_ATTRIBUTE(format)



################################################################
# 11. Checks for functions, defining HAVE_FOO when foo is found
################################################################

AC_CHECK_FUNCS(mkstemp)
AC_CHECK_FUNCS(popen)
AC_CHECK_FUNCS(putenv)
AC_CHECK_FUNCS(strcasecmp)
AC_CHECK_FUNCS(strsep)
AC_CHECK_FUNCS(times)
AC_CHECK_FUNCS(getpid)
AC_CHECK_FUNCS(sysctl)
AC_CHECK_FUNCS(sysconf)
AC_CHECK_FUNCS(getcwd)
AC_CHECK_FUNCS(chmod)
AC_CHECK_FUNCS(stat)
AC_CHECK_FUNCS(fstat)
AC_CHECK_FUNCS(erfc)

AC_SEARCH_LIBS(ntohs,     socket)
AC_SEARCH_LIBS(ntohl,     socket)
AC_SEARCH_LIBS(htons,     socket)
AC_SEARCH_LIBS(htonl,     socket)
AC_SEARCH_LIBS(socket,    socket)
AC_SEARCH_LIBS(inet_pton, nsl)

AC_FUNC_FSEEKO


#################################################################
# 12. System services
#################################################################
AC_SYS_LARGEFILE



################################################################
# 13. Config subdirs and files
################################################################

AC_CONFIG_HEADERS([src/p7_config.h])


AC_CONFIG_FILES([Makefile])
AC_CONFIG_FILES([src/Makefile])
AC_CONFIG_FILES([testsuite/Makefile])
AC_CONFIG_FILES([profmark/Makefile])
AC_CONFIG_FILES([src/impl_${impl_choice}/Makefile])
AC_CONFIG_FILES([documentation/Makefile])
AC_CONFIG_FILES([documentation/man/Makefile])
if test -d "documentation/userguide"; then 
  AC_CONFIG_FILES([documentation/userguide/Makefile])
fi  
<<<<<<< HEAD
if test -d release-notes; then
  AC_CONFIG_FILES(release-notes/LICENSE.sh)
fi

=======
AC_CONFIG_FILES([src/Makefile])
AC_CONFIG_FILES([testsuite/Makefile])
AC_CONFIG_FILES([profmark/Makefile])
AC_CONFIG_FILES([src/impl_${impl_choice}/Makefile])

AC_CONFIG_HEADERS([easel/decoy_config.h])   # Put this first to keep gnu 'autoheader' from overwriting a real config file.
AC_CONFIG_HEADERS([src/p7_config.h])
>>>>>>> e750a1bc
AC_CONFIG_HEADERS([easel/esl_config.h])
AC_CONFIG_FILES([easel/Makefile])
AC_CONFIG_FILES([easel/miniapps/Makefile])
AC_CONFIG_FILES([easel/testsuite/Makefile])
if test -d "easel/documentation"; then
  AC_CONFIG_FILES([easel/documentation/Makefile])
fi    

AC_CONFIG_HEADERS([libdivsufsort/divsufsort.h])
AC_CONFIG_FILES([libdivsufsort/Makefile])

# the following incantation establishes a symlink of
# src/impl_{whatever} to src/impl in the *build* directory.
# Testsuite sqc tests rely on it.
AC_CONFIG_LINKS([src/impl:${ac_top_build_prefix}src/impl_${impl_choice}])



################################################################
# 14. AC_OUTPUT
################################################################
AC_OUTPUT

echo "

HMMER configuration:
     compiler:             ${CC} ${CFLAGS} ${SSE_CFLAGS} ${VMX_CFLAGS} ${PTHREAD_CFLAGS} 
     host:                 $host
     linker:               ${LDFLAGS}
     libraries:            ${LIBS} ${LIBGSL} ${PTHREAD_LIBS}
     DP implementation:    ${impl_choice}
"

if test "$impl_choice" = "dummy"; then
  AC_MSG_WARN([We will compile the "dummy", a portable ANSI C reference implementation.])
  AC_MSG_WARN([It is slow, about 100x slower than real H3, and is NOT intended for production use!])
  AC_MSG_WARN([It only intended to show the basics of how HMMER3 works, portably.])
fi
<|MERGE_RESOLUTION|>--- conflicted
+++ resolved
@@ -37,19 +37,17 @@
 #  13. AC_CONFIG_FILES
 #  14. AC_OUTPUT
 #
-<<<<<<< HEAD
 # This obeys "standard configure.ac layout" according to autoconf manual.
 #
 # To update config.guess and config.sub from GNU:
 #    wget -O config.guess 'http://git.savannah.gnu.org/gitweb/?p=config.git;a=blob_plain;f=config.guess;hb=HEAD'
 #    wget -O config.sub   'http://git.savannah.gnu.org/gitweb/?p=config.git;a=blob_plain;f=config.sub;hb=HEAD'
-=======
+#
 # Use full 3-arg form of AC_DEFINE() macros. autoheader chokes if you
 # don't.  We don't use autoheader (we only use autoconf, out of the
 # GNU build tools, to limit complexity) but some packagers do, such
 # as Debian.
 
->>>>>>> e750a1bc
 
 
 ################################################################
@@ -142,20 +140,11 @@
 AC_SUBST(EASEL_VERSION)
 AC_SUBST(EASEL_URL)
 
-<<<<<<< HEAD
-AC_DEFINE_UNQUOTED(HMMER_DATE,      "$HMMER_DATE")
-AC_DEFINE_UNQUOTED(HMMER_COPYRIGHT, "$HMMER_COPYRIGHT")
-AC_DEFINE_UNQUOTED(HMMER_LICENSE,   "$HMMER_LICENSE")
-AC_DEFINE_UNQUOTED(HMMER_VERSION,   "$HMMER_VERSION")
-AC_DEFINE_UNQUOTED(HMMER_URL,       "$HMMER_URL")
-=======
-# Preprocessor symbols (replace #undefs in p7config.h)
 AC_DEFINE_UNQUOTED([HMMER_DATE],      ["$HMMER_DATE"],      [Release date])
 AC_DEFINE_UNQUOTED([HMMER_COPYRIGHT], ["$HMMER_COPYRIGHT"], [Brief copyright statement])
 AC_DEFINE_UNQUOTED([HMMER_LICENSE],   ["$HMMER_LICENSE"],   [Brief license statement])
 AC_DEFINE_UNQUOTED([HMMER_VERSION],   ["$HMMER_VERSION"],   [Version number])
 AC_DEFINE_UNQUOTED([HMMER_URL],       ["$HMMER_URL"],       [HMMER web site])
->>>>>>> e750a1bc
 
 AC_DEFINE_UNQUOTED([EASEL_DATE],      ["$EASEL_DATE"],      [Easel release date])
 AC_DEFINE_UNQUOTED([EASEL_COPYRIGHT], ["$EASEL_COPYRIGHT"], [Easel copyright])
@@ -195,19 +184,11 @@
   enable_debugging=no)
 
 case $enable_debugging in
-<<<<<<< HEAD
-   yes)  AC_DEFINE(eslDEBUGLEVEL, 1);;
-     1)  AC_DEFINE(eslDEBUGLEVEL, 1);;
-     2)  AC_DEFINE(eslDEBUGLEVEL, 2);;
-     3)  AC_DEFINE(eslDEBUGLEVEL, 3);;
-    no)  AC_DEFINE(eslDEBUGLEVEL, 0);;
-=======
    yes)  AC_DEFINE(eslDEBUGLEVEL, 1, [debugging on (low verbosity)]);;
      1)  AC_DEFINE(eslDEBUGLEVEL, 1, [debugging on (low verbosty)]);;
      2)  AC_DEFINE(eslDEBUGLEVEL, 2, [debugging on (moderate verbosity)]);;
      3)  AC_DEFINE(eslDEBUGLEVEL, 3, [debugging on (high verbosity)]);;
     no)  AC_DEFINE(eslDEBUGLEVEL, 0, [debugging off]);;
->>>>>>> e750a1bc
      *)  AC_MSG_ERROR([Unknown argument to --enable-debugging: $enable_debugging]);;
 esac
 
@@ -234,94 +215,12 @@
   AC_MSG_ERROR([Select only one implementation: sse, vmx, or dummy])
 fi
 
-<<<<<<< HEAD
-=======
-# --enable-threads      Enable POSIX multithreading
-#
-# Uses ACX_PTHREAD macro from the GNU macro archive.
-# Back to my code to finish enabling pthreads...
-# Define these preprocessor variables:
-#     HMMER_THREADS
-#     HAVE_PTHREAD_SETCONCURRENCY
-#     HAVE_PTHREAD_ATTR_SETSCOPE
-#
-AC_ARG_ENABLE([threads],
-              [AS_HELP_STRING([--enable-threads],
-                 [enable POSIX multithreading support (default is check)])],
-	      [],
-              [enable_threads=check])
-
-case $enable_threads in 
-   yes)   check_threads=yes
-          ;;
-   no)    check_threads=no
-          ;;
-   check) check_threads=yes
-          ;;
-   *)     check_threads=no
-          AC_MSG_NOTICE([Ignoring unknown argument to --enable-threads: $enable_threads])
-          ;;
-esac
- 
-AS_IF([test "x$check_threads" != xno],
-      [ACX_PTHREAD([AC_DEFINE(HMMER_THREADS, 1, [Use POSIX threads])
-                    AC_DEFINE(HAVE_PTHREAD,  1, [Use POSIX threads])
-                    AC_SUBST(PTHREAD_LIBS)
-                    AC_SUBST(PTHREAD_CFLAGS)],
-                   [if test "x$enable_threads" != xcheck; then
-                      AC_MSG_FAILURE([POSIX multithreading failed])
-                    fi])])
-
-#AC_ARG_ENABLE(threads, 
-#[  --enable-threads        enable POSIX multithreading support],
-#[case $enable_threads in 
-#   yes) AC_MSG_NOTICE([enabled POSIX multithreading support])
-#        AC_CHECK_FUNCS(pthread_setconcurrency)
-#        AC_CHECK_FUNCS(pthread_attr_setscope)
-#	ACX_PTHREAD(AC_DEFINE(HMMER_THREADS))
-#	;;
-#   no)  AC_MSG_NOTICE([POSIX multithreading support disabled])
-#        ;;
-#   *)   echo "Ignoring unknown argument to --disable-threads: $enable_threads"
-#	;;
-#esac])
-
-# --with-gsl        - enable hooks into the GSL (GNU Scientific Library)
-#
-# The (action-if-given) is blank: using --with-gsl sets $with_gsl to 'yes',
-# and --without-gsl sets $with_gsl to 'no'. If neither is given,
-# $with_gsl is set to 'check', and we'll try to use GSL anyway if we
-# can find it.
-# 
-# We interpret the $with_gsl setting later, in the "checks for libraries" section.
-AC_ARG_WITH([gsl],
-            [AS_HELP_STRING([--with-gsl],
-                           [use the GSL, GNU Scientific Library (default is no)])],
-            [if test "x$withval" != xno ; then 
-               AC_MSG_NOTICE([Enabling hooks into the GNU Scientific Library (GSL)])
-             fi
-            ],
-	    [with_gsl=no])
->>>>>>> e750a1bc
-
-
 
 ################################################################
 # 5. Checks for programs, including ${CC} and ${CFLAGS}.
 ################################################################
 
-<<<<<<< HEAD
 AC_PROG_CC
-=======
-# MPI :  set @CC@ to mpicc, sets @MPILIBS@, defines HAVE_MPI. 
-if test "$enable_mpi" = "yes"; then
-   ACX_MPI([AC_DEFINE(HAVE_MPI, 1, [Use MPI (Message Passing Interface) parallelism])
-            AC_SUBST([MPI_UTESTS], ["mpi_utest"])
-            AC_SUBST([MPI_BENCHMARKS], ["mpi_benchmark"])],
-           AC_MSG_ERROR([MPI library not found for --enable-mpi]))
-   CC=$MPICC
-fi
->>>>>>> e750a1bc
 AC_PROG_CPP
 AC_PROG_INSTALL
 AC_PROG_RANLIB
@@ -338,23 +237,15 @@
 # Select our default optimization flags in CFLAGS.
 #  --enable-gcov, --enable-gprof, and --enable-debugging are mutually exclusive.
 #
-<<<<<<< HEAD
 if test "$enable_gcov" = "yes"; then
    if test "$esl_cflags_env_set" = "yes"; then 
      AC_MSG_ERROR([--enable-gcov overrides CFLAGS, so don't set CFLAGS])
-=======
-if test "$enable_debugging" != "no"; then
-   AC_DEFINE(p7_DEBUGGING,  1, [Debugging mode on])
-   if test "$GCC" = "yes" && test "$sre_cflags_env_set" = "no"; then
-      CFLAGS="-g -Wall"
->>>>>>> e750a1bc
    fi
    CFLAGS="-g -Wall -fprofile-arcs -ftest-coverage"
 elif test "$enable_gprof" = "yes"; then
    if test "$esl_cflags_env_set" = "yes"; then 
      AC_MSG_ERROR([--enable-gprof overrides CFLAGS, so don't set CFLAGS])
    fi
-<<<<<<< HEAD
    CFLAGS="-O -g -pg"
 elif test "$enable_debugging" != "no"; then
    if test "$GCC" = "yes"; then
@@ -364,96 +255,7 @@
    CFLAGS="-O3"
 fi
 
-=======
-fi
-
-
-# Figure out how to generate PIC code for shared libraries
-# This sets @PIC_FLAGS@ output variable for Easel.
-ESL_PIC_FLAGS
-
-
-# Set up the SSE_CFLAGS, AVX_CFLAGS, AVX512_CFLAGS, and ARM_CFLAGS 
-# fields that Easel now expects 
-if test "$enable_sse" = "yes" || test "$enable_sse" = "check"; then
-   if test "x$SSE_CFLAGS" = x; then
-     case $ax_cv_c_compiler_vendor in
-       gnu)   AX_CHECK_COMPILER_FLAGS(-msse2,[SSE_CFLAGS="-msse2"],[]);;
-       *)     ;;
-     esac   
-   fi
-fi
-if test "$enable_sse" = "check" && test "$enable_vmx" != "yes" && test "$enable_dummy" != "yes"; then
-   sre_save_CFLAGS="$CFLAGS"
-   sre_save_CPPFLAGS="$CPPFLAGS"
-   CFLAGS="$CFLAGS $SSE_CFLAGS"
-   CPPFLAGS="$CPPFLAGS $SSE_CFLAGS"
-   AC_CHECK_HEADER([emmintrin.h],[
-     AC_MSG_CHECKING([if platform can run SSE/SSE2 instructions])
-     AC_RUN_IFELSE([AC_LANG_PROGRAM( [[#include <emmintrin.h>]],
-		                      [[__m128i v = _mm_set1_epi8(0);]])],
-                   [AC_MSG_RESULT([yes])
-                     enable_sse=yes],
-                   [AC_MSG_RESULT([no])])])
-   CFLAGS="$sre_save_CFLAGS"
-   CPPFLAGS="$sre_save_CPPFLAGS"
-fi
-if test "$enable_sse" = "yes"; then
-   AC_DEFINE(HAVE_SSE2,1,[Support SSE2 (Streaming SIMD Extensions 2) instructions])
-fi
-
-if test "$enable_avx2" = "yes" || test "$enable_avx2" = "check"; then
-   if test "x$AVX2_CFLAGS" = x; then
-     case $ax_cv_c_compiler_vendor in
-      gnu)   AX_CHECK_COMPILER_FLAGS([-mavx -mavx2], [ AVX_CFLAGS="-mavx -mavx2" ],[]);;
-       *)     ;;
-     esac   
-   fi
-fi
-if test "$enable_avx2" = "check" && test "$enable_vmx" != "yes"; then
-AC_MSG_CHECKING([whether AVX2 is supported])
-  sre_save_cflags="$CFLAGS"
-  haveavx=no
-  CFLAGS="$CFLAGS $SSE_CFLAGS $AVX_CFLAGS"
-  AC_COMPILE_IFELSE(  [AC_LANG_PROGRAM([[#include <immintrin.h>]],
-        [[__m256i test1;
-         __m256i test2;
-         test1 = _mm256_set1_epi8(37);
-         test2 = _mm256_set1_epi8(111);
-         test2 = _mm256_adds_epi8(test1, test2);
-      ]])],
-  [AC_DEFINE([HAVE_AVX2], 1, [Support AVX2 (Advanced Vector Extensions) instructions])
-  haveavx=yes])
-  AC_MSG_RESULT([$haveavx])
-  CFLAGS="$sre_save_cflags"
-fi
-
-if test "$enable_avx512" = "yes" || test "$enable_avx512" = "check"; then
-   if test "x$AVX512_CFLAGS" = x; then
-     case $ax_cv_c_compiler_vendor in
-      gnu)   AX_CHECK_COMPILER_FLAGS([-mavx512bw -mavx512dq], [ AVX512_CFLAGS="-mavx512bw -mavx512dq" ],[]);;
-       *)     ;;
-     esac   
-   fi
-fi
-if test "$enable_avx512" = "check" && test "$enable_vmx" != "yes"; then
-AC_MSG_CHECKING([whether AVX-512 is supported])
-  sre_save_cflags="$CFLAGS"
-  haveavx512=no
-  CFLAGS="$CFLAGS $AVX512_CFLAGS"
-  AC_COMPILE_IFELSE(  [AC_LANG_PROGRAM([[#include <immintrin.h>]],
-        [[__m512i test1;
-         __m512i test2;
-         test1 = _mm512_set1_epi8(37);
-         test2 = _mm512_set1_epi8(111);
-         test2 = _mm512_adds_epi8(test1, test2);
-      ]])],
-  [AC_DEFINE([HAVE_AVX512], 1, [Support AVX-512 vector instructions])
-  haveavx512=yes])
-  AC_MSG_RESULT([$haveavx512])
-  CFLAGS="$sre_save_cflags"
-fi
->>>>>>> e750a1bc
+
 
 # MPI parallelization.
 #   If MPI support is available, AX_MPI macro sets @MPICC@ and @MPILIBS@.
@@ -465,8 +267,8 @@
 if test "$enable_mpi" = "yes"; then
   AX_MPI([
     CC=$MPICC
-    AC_DEFINE(HAVE_MPI)
-    AC_DEFINE(HMMER_MPI)
+    AC_DEFINE(HAVE_MPI, 1, [Use MPI parallelization])
+    AC_DEFINE(HMMER_MPI, 1, [Use MPI parallelization])
     AC_SUBST([MPI_UTESTS], ["mpi_utest"])
     AC_SUBST([MPI_BENCHMARKS], ["mpi_benchmark"])
     ],
@@ -479,8 +281,8 @@
 #
 if test "$enable_threads" != "no"; then
   AX_PTHREAD([
-      AC_DEFINE(HAVE_PTHREAD)
-      AC_DEFINE(HMMER_THREADS)
+      AC_DEFINE(HAVE_PTHREAD, 1, [Use POSIX threads])
+      AC_DEFINE(HMMER_THREADS, 1, [Use POSIX threads])
       AC_SUBST(PTHREAD_LIBS)
       AC_SUBST(PTHREAD_CFLAGS)
     ],[
@@ -514,7 +316,7 @@
 #
 if test "$enable_vmx" = "yes" || test "$enable_vmx" = "check"; then
   ESL_VMX([
-    AC_DEFINE(eslENABLE_VMX)
+    AC_DEFINE(eslENABLE_VMX, 1, [Enable Altivec/VMX vector implementation])
     AC_SUBST([HMMERIMPLLIB], ["impl_vmx/libhmmerimpl.a"])
     VMX_CFLAGS=$esl_vmx_cflags
     AC_SUBST(VMX_CFLAGS)
@@ -530,7 +332,7 @@
 
 if test "$enable_sse" = "yes" || test "$enable_sse" = "check"; then
   ESL_SSE([
-    AC_DEFINE(eslENABLE_SSE)
+    AC_DEFINE(eslENABLE_SSE, 1, [Enable SSE vector implementation])
     AC_SUBST([HMMERIMPLLIB], ["impl_sse/libhmmerimpl.a"])
     SSE_CFLAGS=$esl_sse_cflags
     AC_SUBST(SSE_CFLAGS)
@@ -551,7 +353,7 @@
 vmx)  AC_MSG_NOTICE([Activating Altivec/VMX vector DP implementation])   
       ;;
 *)    AC_MSG_NOTICE([Activating "dummy" implementation])
-      AC_DEFINE([eslENABLE_DUMMY])
+      AC_DEFINE([eslENABLE_DUMMY], 1, [No vector implementation enabled])
       AC_SUBST([HMMERIMPLLIB], ["impl_dummy/libhmmerimpl.a"])
       impl_choice="dummy"
       ;;
@@ -559,26 +361,7 @@
 IMPL_CHOICE=$impl_choice
 AC_SUBST(IMPL_CHOICE)
 
-<<<<<<< HEAD
-=======
-# check if the SSE2 implementation support cast functions
-if test "$impl_choice" = "sse"; then
-  AC_MSG_CHECKING([compiler support for sse2 cast functions])
-  ssecast=no
-  sre_save_cflags="$CFLAGS"
-  CFLAGS="$CFLAGS $SIMD_CFLAGS"
-  AC_LANG(C)
-  AC_COMPILE_IFELSE([AC_LANG_PROGRAM([[#include <emmintrin.h>]],
-                                     [[__m128 a;
-                                       __m128i b;
-                                       b = _mm_castps_si128(a);
-                                       a = _mm_castsi128_ps(b);]])],
-                    [AC_DEFINE([HAVE_SSE2_CAST], 1, [Support SSE2 cast function])
-                     ssecast=yes])
-  AC_MSG_RESULT([$ssecast])
-  CFLAGS="$sre_save_cflags"
-fi
->>>>>>> e750a1bc
+
 
 # Easel has additional vector implementations that HMMER3 does not
 # support. Provide blank config for those CFLAGS.
@@ -604,35 +387,6 @@
   CFLAGS="$esl_save_cflags"
 fi
 
-<<<<<<< HEAD
-=======
-# Now, we can enable the appropriate optimized implementation.
-case "$impl_choice" in 
-sse)  AC_MSG_NOTICE([Activating Intel/AMD SSE optimized DP implementation])
-      AC_DEFINE([HAVE_SSE2], 1, [Support SSE2 vector instructions])
-      AC_DEFINE([p7_IMPL_SSE], 1, [Use SSE vector implementation])
-      AC_SUBST([HMMERIMPLLIB], ["impl_sse/libhmmerimpl.a"])
-      IMPL_CHOICE="sse"
-      ;;
-
-vmx)  AC_MSG_NOTICE([Activating Altivec/VMX optimized DP implementation])
-      AC_DEFINE([HAVE_VMX], 1, [Support Altivec/VMX vector instructions])
-      AC_DEFINE([p7_IMPL_VMX], 1, [Use Altivec/VMX vector implementation])
-      AC_SUBST([HMMERIMPLLIB], ["impl_vmx/libhmmerimpl.a"])
-      IMPL_CHOICE="vmx"
-      ;;
-
-*)    AC_MSG_NOTICE([Activating "dummy" implementation])
-      AC_DEFINE([p7_IMPL_DUMMY], 1, [No vector implementation supported])
-      AC_SUBST([HMMERIMPLLIB], ["impl_dummy/libhmmerimpl.a"])
-      IMPL_CHOICE="dummy"
-      ;;
-esac
-AC_SUBST(IMPL_CHOICE)
-AC_SUBST(SIMD_CFLAGS)
-
-
->>>>>>> e750a1bc
 # Check if the linker supports library groups for recursive libraries
 AS_IF([test "x$impl_choice" != xno],
       [AC_MSG_CHECKING([compiler support --start-group])
@@ -805,9 +559,6 @@
 # 13. Config subdirs and files
 ################################################################
 
-AC_CONFIG_HEADERS([src/p7_config.h])
-
-
 AC_CONFIG_FILES([Makefile])
 AC_CONFIG_FILES([src/Makefile])
 AC_CONFIG_FILES([testsuite/Makefile])
@@ -818,21 +569,10 @@
 if test -d "documentation/userguide"; then 
   AC_CONFIG_FILES([documentation/userguide/Makefile])
 fi  
-<<<<<<< HEAD
 if test -d release-notes; then
   AC_CONFIG_FILES(release-notes/LICENSE.sh)
 fi
 
-=======
-AC_CONFIG_FILES([src/Makefile])
-AC_CONFIG_FILES([testsuite/Makefile])
-AC_CONFIG_FILES([profmark/Makefile])
-AC_CONFIG_FILES([src/impl_${impl_choice}/Makefile])
-
-AC_CONFIG_HEADERS([easel/decoy_config.h])   # Put this first to keep gnu 'autoheader' from overwriting a real config file.
-AC_CONFIG_HEADERS([src/p7_config.h])
->>>>>>> e750a1bc
-AC_CONFIG_HEADERS([easel/esl_config.h])
 AC_CONFIG_FILES([easel/Makefile])
 AC_CONFIG_FILES([easel/miniapps/Makefile])
 AC_CONFIG_FILES([easel/testsuite/Makefile])
@@ -840,8 +580,13 @@
   AC_CONFIG_FILES([easel/documentation/Makefile])
 fi    
 
+AC_CONFIG_FILES([libdivsufsort/Makefile])
+
+AC_CONFIG_HEADERS([easel/decoy_config.h])   # Put this first to keep gnu 'autoheader' from overwriting a real config file.
+AC_CONFIG_HEADERS([src/p7_config.h])
+AC_CONFIG_HEADERS([easel/esl_config.h])
 AC_CONFIG_HEADERS([libdivsufsort/divsufsort.h])
-AC_CONFIG_FILES([libdivsufsort/Makefile])
+
 
 # the following incantation establishes a symlink of
 # src/impl_{whatever} to src/impl in the *build* directory.
