--- conflicted
+++ resolved
@@ -392,13 +392,9 @@
 neon)  AC_MSG_NOTICE([Activating ARM NEON vector DP implementation])   
       ;;   
 *)    AC_MSG_NOTICE([::::::::::--- no vector instruction set ---::::::::::])
-<<<<<<< HEAD
       AC_MSG_NOTICE([HMMER3 requires SSE, NEON or VMX vector instructions.])
       AC_MSG_NOTICE([Supported platforms are x86 (Intel/AMD), ARM,  and PowerPC.])
-=======
-      AC_MSG_NOTICE([HMMER3 requires NEON, SSE or VMX vector instructions.])
       AC_MSG_NOTICE([Supported platforms are x86 (Intel/AMD), ARM (v7 or later) and PowerPC.])
->>>>>>> 6f6a486d
       AC_MSG_ERROR([No supported vectorization found for your machine.])
       ;;
 esac
@@ -412,10 +408,6 @@
 AC_SUBST(SSE4_CFLAGS)
 AC_SUBST(AVX_CFLAGS)
 AC_SUBST(AVX512_CFLAGS)
-<<<<<<< HEAD
-
-=======
->>>>>>> 6f6a486d
 
 
 # For x86 processors check if the flush to zero macro is available
